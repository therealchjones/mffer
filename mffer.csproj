--- conflicted
+++ resolved
@@ -7,12 +7,8 @@
   <ItemGroup>
     <PackageReference Include="MessagePack" Version="2.2.85" />
     <PackageReference Include="AssetsTools" Version="0.1.2" />
-<<<<<<< HEAD
 	<PackageReference Include="System.CommandLine" Version="2.0.0-beta3.22114.1" />
-=======
-	<PackageReference Include="System.CommandLine" Version="2.0.0-beta1.21308.1" />
 	<PackageReference Include="Snappier" Version="1.0.0" />
->>>>>>> 61c9be7e
   </ItemGroup>
 
   <!-- custom project properties -->
