# Contributing to mffer

Guidelines, notes, and tips for maintaining and adding to the mffer project

Any questions, comments, or concerns can be posted in the [GitHub repository's issues list](https://github.com/therealchjones/mffer/issues) or emailed to the owner, <chjones@aleph0.com>.

## Introduction

Thank you for your interest in this project. Contributions of any kind are welcome, but most useful to the project are bug reports and possible fixes. Whether you find a problem that you can fix or not, however, you can send feedback; follow, fork, or star the project on [GitHub](https://github.com); tell others about the project; or just use the project yourself.

This document includes information ranging from
[appropriate behavoirs when contributing to the project](#behavioral-expectations) to the
[general instructions for contributing](#so-youve-got-this-idea). It does not include
many technical details, such as the project design, coding styles, and
recommended tools. (For those, try the [see also section](#see-also) or dive
right into [the development guide](Development.md).) For information about the
`mffer` project that's not directly related to making contributions, check
[the comprehensive README.md](README.md).

## Quick Questions & Answers

### Where should I report bugs, request new or changed features, or ask for more help?

The [GitHub issues page](https://github.com/therealchjones/mffer/issues/) is just fine for all of these things. Your "issue" doesn't have to be perfect---others can ask for more details as needed.

### I don't know how to program, so how can I help?

Answer questions on the [GitHub issues page](https://github.com/therealchjones/mffer/issues/), make edits to [documentation](README.md), or just offer a kind word.

### What format should I use for a pull request?

The best format is "submitted"! Ask questions, expect feedback and changes, and please submit PRs even when you're still working on them. For the nitty-gritty details of coding style, merge types, and so on, please refer to the
[development guide](Development.md).

### What's a "pull request"?

Ah, you're new to git and its style of shared development. Welcome! I'm glad you're here. There's _lots_ of information available to get you started. [First Contributions](https://firstcontributions.github.io) is one place to learn the general process of the "fork-clone-edit-pull request" workflow. For plenty more details, try [Getting Started with GitHub](https://docs.github.com/en/github/getting-started-with-github).

## Behavioral Expectations

The abilities needed to effectively contribute to an open source project are complex, intertwined, and widely varying. None, however, is more important than the ability to work with others kindly. People are different. Respect and celebrate those differences. Failure to do so will result in being asked to cease interactions with the project and reporting your account to [GitHub](https://github.com). Disrespectful comments will be edited or removed. Any concerns may be addressed to the project maintainer, <chjones@aleph0.com>.

While this is the guiding spirit of the contributions to the project, the project has formally adopted the [Contributor Covenant 2.0](../CODE_OF_CONDUCT.md). In addition, users and visitors are expected to follow the [GitHub Community Guidelines](https://docs.github.com/en/github/site-policy/github-community-guidelines) and the [GitHub Terms of Service](https://docs.github.com/en/github/site-policy/github-terms-of-service). None of these documents is intended to allow or encourage behavior disallowed or discouraged by the others.

Let's do better.

## So you've got this idea...

Wonderful! Think about it a bit. Try to explicitly define (even if just mentally) what it is you're trying to do and how. Then take a look at the [GitHub issues page](https://github.com/therealchjones/mffer/issues/) and search for ideas like yours---someone else may have already made progress, run into problems that need to be fixed first, or had a discussion about alternate methods that could be better. That's great! Minds working together, even asynchronously, produce excellent results.

Post an issue yourself talking about your idea. Start discussing it openly; there's not a great benefit in "saving up" until your idea is near completion (or you're stuck). Even if you don't know exactly how to do what you want, others may be able to point you in the right direction.

Take a look at the [development guide](Development.md), and figure out how your idea best fits into the project: should you edit some documentation, write a program that uses the `mffer` library, or write a better algorithm for reading from the filesystem? This may also lead you to browsing the [source code](https://github.com/therealchjones/mffer/) or reviewing the [API](api/).

Fork the project, make the changes you want, ensure it works the way you think it should (and doesn't break anything else) and submit a pull request to merge your new code with the main project. It's okay if it's not perfect or even finished; once you submit a PR the code can be reviewed by others and you can make more changes before the final version is added to `main`.

Finally, bask in the warmth that comes from making a contribution to your compatriots. Celebrate your inquisitiveness and industriousness. Enjoy your creation.

And maybe you have another idea...

## Copyright

<<<<<<< HEAD
`mffer` is released into the "public domain" where such a thing exists; for the sake of formality, see [the CC0 license](../LICENSE). Further details about how this may effect your contributions are in the [Copyright section of the Development guide](Development.md#copyright--licensing). Additionally, please review the [comprehensive README](README.md) for contents which are not included in the public domain release.
=======
`mffer` is released into the "public domain" where such a thing exists; for the sake of formality, see [the CC0 license](../LICENSE). Further details about how this may effect your contributions are in the [development guide](Development.md).
>>>>>>> d39fd0ab

## Contact

Any questions, comments, or concerns can be posted in the [GitHub repository's issues list](https://github.com/therealchjones/mffer/issues) or emailed to the owner, <chjones@aleph0.com>.<|MERGE_RESOLUTION|>--- conflicted
+++ resolved
@@ -60,11 +60,7 @@
 
 ## Copyright
 
-<<<<<<< HEAD
 `mffer` is released into the "public domain" where such a thing exists; for the sake of formality, see [the CC0 license](../LICENSE). Further details about how this may effect your contributions are in the [Copyright section of the Development guide](Development.md#copyright--licensing). Additionally, please review the [comprehensive README](README.md) for contents which are not included in the public domain release.
-=======
-`mffer` is released into the "public domain" where such a thing exists; for the sake of formality, see [the CC0 license](../LICENSE). Further details about how this may effect your contributions are in the [development guide](Development.md).
->>>>>>> d39fd0ab
 
 ## Contact
 
