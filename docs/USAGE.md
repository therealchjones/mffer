# Using `mffer`

<<<<<<< HEAD
- [Introduction](#introduction)
- [Marvel Future Fight](#marvel-future-fight)
- [The `mffer` project](#the-mffer-project)
- [Using the `mffer` webapp](#using-the-mffer-webapp)
- [Using the `mffer` command line tools](#using-the-mffer-command-line-tools)
	- [Obtaining the `mffer` command line tools](#obtaining-the-mffer-command-line-tools)
	- [Installation](#installation)
	- [Requirements](#requirements)
- [Usage](#usage)
	- [Obtaining and processing the data files](#obtaining-and-processing-the-data-files)
	- [Exploring the data](#exploring-the-data)
	- [Using and presenting the data](#using-and-presenting-the-data)
	- [Exploring the code](#exploring-the-code)
- [See also](#see-also)
	- [Brief manuals](#brief-manuals)
	- [Guides](#guides)

## Introduction

The `mffer` project develops software that creates and updates the
[`mffer` webapp](https://mffer.org). It is not necessary to review any of this
to [use the webapp](https://mffer.org).

The `mffer` tools obtain, extract, and analyze
[Marvel Future Fight](#marvel-future-fight) (MFF) program and data files,
process the resulting information into formats that are easily read by humans,
and presents that information interactively to assist with MFF game play. This
`mffer` User Guide describes the `mffer` tools and how to use them.

While even using the `mffer` tools may be of interest only to software
developers, data analysts, and others inclined to take apart systems and see how
they work, this guide does not discuss doing so with `mffer` itself. If you're
interested in extending, modifying, or improving the `mffer` tools, you may
prefer reading the [`mffer` Development Guide](Development.md).

## Marvel Future Fight

[Marvel Future Fight](http://www.marvelfuturefight.com/) (MFF) is a mobile (iOS
& Android) online role-playing game by
[NetMarble](https://company.netmarble.com/). It's set in the extended
[Marvel](https://www.marvel.com/) multiverse and has more than 200 characters to
collect and modify with dozens of different resources, and enough game modes to
make mastering all of them nigh impossible.

As such, the game has a large amount of data about the characters, resources,
stores, game modes and levels, and actions, even before taking into account the
variations between individual players. Although there is information available
from those who have significant experience playing the game, objective
quantitative data is rarely documented well and is of uncertain provenance.

## The `mffer` project

This project is intended to facilitate analysis of
[Marvel Future Fight](#marvel-future-fight) and provide access to the data it
uses for game play. This is almost certainly against the
[NetMarble Terms of Service](https://help.netmarble.com/terms/terms_of_service_en?locale=&lcLocale=en)
as well as those of multiple affiliates.

The project currently includes multiple components:

-   a [shell script](apkdl.md) to obtain the Marvel Future Fight program files
-   a [shell script](autoanalyze.md) to decompile and evaluate the program files
-   a [command line program](mffer.md) to obtain and parse the MFF data files
    into an open and usable format
-   a [web app](webapp.md) to present and use the game data for game play
    decision making
=======
## Introduction

There are several possible uses for the `mffer` project. A few are readily
apparent, and the workflows for those are described here, with references to
related documents as needed. In brief, these are:

-   [Using the `mffer` webapp](#using-the-mffer-webapp) to review Marvel Future
    Fight data
-   [Using the `mffer` command line tools](#using-the-mffer-command-line-tools)
    to extract, analyze, or summarize Marvel Future Fight data
-   [Using the `mffer` library](#using-the-mffer-library) to develop a custom
    program

Additionally, `mffer` code may be useful to those trying to explore Marvel
Future Fight, explore similar apps, deploy a custom version of the webapp, or
contribute to `mffer` itself. For these topics, refer to the [development
guide](Development.md).
>>>>>>> bc432ee3

## Using the `mffer` webapp

The `mffer` webapp is at https://mffer.org.

The webapp should be intuitive. If additional explanation is required for proper
use, that is due to limitations of the developers, not the users; please
consider [filing an issue](https://github.com/therealchjones/mffer/issues) if
something is unclear.

## Using the `mffer` command line tools

The `mffer` command line tools obtain the latest version of Marvel Future Fight,
extract its usable data, process the data into a format suitable for human
review or computer use, and provide the data to the webapp. It is not necessary
to use the command line tools to
[just use the webapp yourself](https://mffer.org).

### Obtaining the `mffer` command line tools

"Releases" of `mffer` correspond to sets of files that are designed to be
"complete" in that any changes in them are designed to work together, they have
documentation that appropriately describes them, and they have pre-built
versions that can be downloaded and run without further building
or customization at the source code level.
[Download the latest release from GitHub](https://github.com/therealchjones/mffer/releases)
for your platform of
choice:

|                                     |                           |
| ----------------------------------- | ------------------------- |
| `mffer-`_`version`_`-linux-x64.zip` | Linux binary release      |
| `mffer-`_`version`_`-osx-x64.zip`   | macOS/OS X binary release |
| `mffer-`_`version`_`-win-x64.zip`   | Windows binary release    |

### Installation

No installation is needed or provided. Release packages include all necessary
files in a single directory. Unzip the package into a directory of your choice.

### Requirements

The `mffer` tool itself does not require any other specific software. It will
run on a system that
[supports .NET 5.0](https://github.com/dotnet/core/blob/main/release-notes/5.0/5.0-supported-os.md),
but no .NET or Mono runtime needs to be separately installed.

The other tools, `apkdl` and `autoanalyze`, have a few other requirements:

-   POSIX-like typical development environment (required for `apkdl` and
    `autoanalyze`)
-   Python 3 (required for `apkdl`)
-   [Ghidra](https://github.com/NationalSecurityAgency/ghidra)
    (required for `autoanalyze`)
-   [.NET 5.0 SDK](https://dotnet.microsoft.com/en-us/download/dotnet/5.0)
    (required for `autoanalyze`)
-   Java 11 runtime or SDK
    (required for Ghidra)

macOS and most Linux distributions satisfy the needs for the "typical
development environment"; Windows requires additional POSIX-like software such
as Git Bash or Cygwin. (In addition to the defined
[POSIX utilities](https://pubs.opengroup.org/onlinepubs/9699919799/),
`tar`, `mktemp`, `git`, `python3`, and other common utilities are used.) Most modern systems
require installation of a Java runtime (or SDK); we recommend the "Temurin"
OpenJDK 11 distribution freely available from
[Adoptium.net](https://adoptium.net/?variant=openjdk11&jvmVariant=hotspot).

Additionally, other programs are obtained and run by the `apkdl` and
`autoanalyze` scripts, so the system on which they are run must support these
programs, though the programs themselves do not need to be separately installed.

## Usage

### Obtaining and processing the data files

```shell
$ mffer --outputdir output_directory
```

### Exploring the data

Files in the _`output_directory`_ directory include `Roster-`_`version`_`.csv`
and `mffer-`_`version`_`.json` for the current version of Marvel Future Fight.
The first is a character-delimited spreadsheet of the many characters you can
choose in MFF and their different uniforms, all with stats at different skill
levels. The JSON file is a large human- and machine-readable file that includes
all the data `mffer` knows how to process (such as characters, uniforms,
dictionaries, and skills) as well as readable versions of all the other
text-based data that is downloadable. The files in the
_`output_directory`_`/files` subdirectory are the raw [Unity](https://unity.com)
data files called
"[AssetBundle](https://docs.unity3d.com/Manual/AssetBundlesIntro.html)s" used by
Marvel Future Fight. Exploring these are the best way to identify previously
unprocessed data. Those not processed by `mffer` (including graphics, level
data, and background music) can be explored with tools like [AssetStudio](https://github.com/Perfare/AssetStudio).

### Using and presenting the data

Upload the results using the webapp.

### Exploring the code

A great deal of information may be accessible via the raw files in
_`output_directory`_`/files`, but the majority of code for running the game,
including algorithms and use of the data, are less easily evaluated directly.
More details and specifics of how the program works are given in
[The structure of Marvel Future Fight](mff.md), but much of the code you'll want to review is in a
file deep within
the program files' directory structure named `libil2cpp.so`. The `mffer` tools
can help facilitate this review by processing this file before you manually
evaluate it further:

1.  Use `apkdl` to download and extract the latest Marvel Future Fight program
    files:

    ```shell
    $ ./apkdl -o apk_directory
    ```

    It will likely be several minutes before any output is displayed in the
    terminal; if you'd like a few brief "status" messages while waiting to report
    the current steps in the process, add the `-v` option. For example:

    ```shell
    $ ./apkdl -v -o ../data
    ```

    ```
    Getting MFF from the Google Play Store...
    Enter a Google account username and password to download MFF.
    (You'll need an app password to allow access to this program.)
    Google Email:
    ```

    Adding `-v` again will add a great deal more output in the "debug" style,
    including echoing all the shell commands and printing the output
    of other utilities that are called.

2.  Use `autoanalyze` to create and populate a Ghidra project with this version
    of Marvel Future Fight's program code.

## See also

### Brief manuals

-   [`apkdl`](apkdl.md)
-   [`autoanalyze`](autoanalyze.md)
-   [`mffer`](mffer.md)
-   [the `mffer` webapp](webapp.md)

### Guides

-   [`mffer` Development Guide](Development.md)
-   [The Structure of Marvel Future Fight](mff.md)<|MERGE_RESOLUTION|>--- conflicted
+++ resolved
@@ -1,22 +1,4 @@
 # Using `mffer`
-
-<<<<<<< HEAD
-- [Introduction](#introduction)
-- [Marvel Future Fight](#marvel-future-fight)
-- [The `mffer` project](#the-mffer-project)
-- [Using the `mffer` webapp](#using-the-mffer-webapp)
-- [Using the `mffer` command line tools](#using-the-mffer-command-line-tools)
-	- [Obtaining the `mffer` command line tools](#obtaining-the-mffer-command-line-tools)
-	- [Installation](#installation)
-	- [Requirements](#requirements)
-- [Usage](#usage)
-	- [Obtaining and processing the data files](#obtaining-and-processing-the-data-files)
-	- [Exploring the data](#exploring-the-data)
-	- [Using and presenting the data](#using-and-presenting-the-data)
-	- [Exploring the code](#exploring-the-code)
-- [See also](#see-also)
-	- [Brief manuals](#brief-manuals)
-	- [Guides](#guides)
 
 ## Introduction
 
@@ -67,7 +49,7 @@
     into an open and usable format
 -   a [web app](webapp.md) to present and use the game data for game play
     decision making
-=======
+
 ## Introduction
 
 There are several possible uses for the `mffer` project. A few are readily
@@ -85,7 +67,6 @@
 Future Fight, explore similar apps, deploy a custom version of the webapp, or
 contribute to `mffer` itself. For these topics, refer to the [development
 guide](Development.md).
->>>>>>> bc432ee3
 
 ## Using the `mffer` webapp
 
