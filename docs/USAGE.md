--- conflicted
+++ resolved
@@ -75,11 +75,7 @@
 consider [filing an issue](https://github.com/therealchjones/mffer/issues) if
 something is unclear.
 
-<<<<<<< HEAD
 ## Using the mffer command line tools
-=======
-Please see also the [brief `mffer` webapp manual](webapp.md)
->>>>>>> 5bd72d4a
 
 The mffer command line tools obtain the latest version of Marvel Future Fight,
 extract its usable data, process the data into a format suitable for human
@@ -98,28 +94,16 @@
 for your platform of
 choice:
 
-<<<<<<< HEAD
 |                                     |                           |
 | ----------------------------------- | ------------------------- |
 | `mffer-`_`version`_`-linux-x64.zip` | Linux binary release      |
 | `mffer-`_`version`_`-osx-x64.zip`   | macOS/OS X binary release |
 | `mffer-`_`version`_`-win-x64.zip`   | Windows binary release    |
-=======
-While the `mffer` command line tools can be downloaded from GitHub and built (see the
-[development guide](Development.md) for details), it is probably easier to
-download the
-[latest release of `mffer`](https://github.com/therealchjones/mffer/releases/latest)
-for your platform.
->>>>>>> 5bd72d4a
 
 ### Installation
 
 No installation is needed or provided. Release packages include all necessary
-<<<<<<< HEAD
 files in a single directory. Unzip the package into a directory of your choice.
-=======
-files in a single directory.
->>>>>>> 5bd72d4a
 
 ### Requirements
 
@@ -143,15 +127,6 @@
 macOS and most Linux distributions satisfy the needs for the "typical
 development environment"; Windows requires additional POSIX-like software such
 as Git Bash or Cygwin. (In addition to the defined
-<<<<<<< HEAD
-[POSIX utilities](https://pubs.opengroup.org/onlinepubs/9699919799/),
-`tar`, `mktemp`, `git`, `python3`, and other common utilities are used.) Most modern systems
-require installation of a Java runtime (or SDK); we recommend the "Temurin"
-OpenJDK 11 distribution freely available from
-[Adoptium.net](https://adoptium.net/?variant=openjdk11&jvmVariant=hotspot).
-
-Additionally, other programs are obtained and run by the apkdl and
-=======
 [POSIX utilities](https://pubs.opengroup.org/onlinepubs/9699919799/), `tar`,
 `mktemp`, `git`, and other common utilities are used.) Most modern systems
 require installation of a Java runtime (or SDK); we recommend the "Temurin" OpenJDK 11
@@ -159,7 +134,6 @@
 [Adoptium.net](https://adoptium.net/temurin/releases/?version=11).
 
 Additionally, other programs are downloaded and run by the `apkdl` and
->>>>>>> 5bd72d4a
 `autoanalyze` scripts, so the system on which they are run must support these
 programs, though the programs themselves do not need to be separately installed.
 
@@ -204,27 +178,18 @@
 can help facilitate this review by processing this file before you manually
 evaluate it further:
 
-<<<<<<< HEAD
-1.  Use apkdl to download and extract the latest Marvel Future Fight program
-    files:
-
-    ```shell
-    $ ./apkdl -o apk_directory
-=======
-1.  Use [`apkdl`](apkdl.md) to download and extract the latest Marvel Future Fight program
-    files:
+1.  Use [`apkdl`](apkdl.md) to download and extract the latest Marvel Future
+    Fight program files:
 
     ```
     $ cd mffer/
     $ ./apkdl -o ../data
->>>>>>> 5bd72d4a
-    ```
-
-    It may be several minutes before you are prompted for a Google
-    username and
+    ```
+
+    It may be several minutes before you are prompted for a Google username and
     [app password](https://support.google.com/accounts/answer/185833).
 
-2.  Use [`autoanalyze`](autoanalyze.md) to create and populate a ghidra project
+2.  Use [`autoanalyze`](autoanalyze.md) to create and populate a Ghidra project
     with this version of Marvel Future Fight's program code:
 
     ```
@@ -232,40 +197,21 @@
     $ ./autoanalyze -i ../data -o ../output
     ```
 
-<<<<<<< HEAD
-    Adding `-v` again will add a great deal more output in the "debug" style,
-    including echoing all the shell commands and printing the output
-    of other utilities that are called.
-
-2.  Use `autoanalyze` to create and populate a Ghidra project with this version
-    of Marvel Future Fight's program code.
-=======
     This may take several hours to complete.
 
 3.  Reverse engineer as desired. Many more details are available in
     [The Structure of Marvel Future Fight](mff.md) and elsewhere.
->>>>>>> 5bd72d4a
 
 ## See also
 
 ### Brief manuals
 
-<<<<<<< HEAD
 -   [apkdl](apkdl.md)
 -   [`autoanalyze`](autoanalyze.md)
 -   [mffer](mffer.md)
--   [the mffer webapp](webapp.md)
-=======
--   [`apkdl`](apkdl.md)
--   [`mffer`](mffer.md)
 -   [`mffer` webapp](webapp.md)
->>>>>>> 5bd72d4a
 
 ### Guides
 
-<<<<<<< HEAD
--   [mffer Development Guide](Development.md)
-=======
 -   [The mffer Development Guide](Development.md)
->>>>>>> 5bd72d4a
 -   [The Structure of Marvel Future Fight](mff.md)