# Developing `mffer`

## Highlights

-   [Building](#building-mffer)
-   [`Program.cs`](#making-a-custom-programcs)
-   [`Component`s](#making-a-custom-component)
-   [APIs](#the-mffer-apis)

<<<<<<< HEAD
## Full contents

- [Introduction](#introduction)
- [Copyright & licensing](#copyright--licensing)
- [Versioning](#versioning)
- [Setting up a development environment](#setting-up-a-development-environment)
	- [Build requirements](#build-requirements)
	- [Cloning the GitHub Repository](#cloning-the-github-repository)
	- [Program requirements](#program-requirements)
	- [Recommendations](#recommendations)
	- [Setup](#setup)
		- [In Visual Studio Code](#in-visual-studio-code)
		- [At the command line](#at-the-command-line)
	- [Included tools](#included-tools)
- [Writing documentation](#writing-documentation)
	- [Source tree](#source-tree)
	- [README](#readme)
		- [At-a-glance README](#at-a-glance-readme)
		- [Comprehensive README](#comprehensive-readme)
		- [More about READMEs](#more-about-readmes)
	- [CONTRIBUTING](#contributing)
- [Writing code](#writing-code)
	- [Coding Style](#coding-style)
		- [Whitespace](#whitespace)
		- [Code Style](#code-style)
		- [Comments](#comments)
	- [Tools](#tools)
		- [Visual Studio Code](#visual-studio-code)
		- [Formatters](#formatters)
		- [Linters](#linters)
- [Making a custom `Program.cs`](#making-a-custom-programcs)
- [Making a custom `Component`](#making-a-custom-component)
- [Changing `mffer` internals](#changing-mffer-internals)
	- [`mffer` best practices](#mffer-best-practices)
	- [Models & designs](#models--designs)
		- [The repository directory tree](#the-repository-directory-tree)
		- [Code structure](#code-structure)
- [The `mffer` APIs](#the-mffer-apis)
- [Building `mffer`](#building-mffer)
	- [Building a release](#building-a-release)
- [Testing `mffer`](#testing-mffer)
	- [Testing environments](#testing-environments)
	- [Testing on macOS](#testing-on-macos)
	- [Linux](#linux)
	- [Windows](#windows)
	- [Testing releases](#testing-releases)
- [Releasing `mffer`](#releasing-mffer)
- [The `mffer` webapp](#the-mffer-webapp)
	- [Description](#description)
	- [Deploying the webapp](#deploying-the-webapp)
		- [Requirements](#requirements)
		- [Setting Up Google Cloud Platform](#setting-up-google-cloud-platform)
		- [Uploading and configuring the webapp](#uploading-and-configuring-the-webapp)
- [See also](#see-also)

=======
>>>>>>> bc432ee3
## Introduction

The `mffer` project obtains, extracts, parses, and reports data from Marvel
Future Fight. Its scope ranges from providing basic game play tips to static
reverse engineering of the game and development of automatic processing of
extracted information to present data intuitively and understandably, enhancing
player decision making.

The `mffer` tools facilitate extracting information from and about MFF, and can
be used without a great deal of knowledge of the game's technical aspects and
inner workings. However, developing the tools may require more understanding of
software created with Unity in general and of Marvel Future Fight in particular.
That information---and how it was gathered---is explored in [The Structure of
Marvel Future Fight](mff.md).

Additionally, `mffer` code may be useful to those trying to explore Marvel
Future Fight, explore similar apps, deploy a custom version of the webapp, or
contribute to `mffer` itself. For these topics, refer to the [development
guide](Development.md).

These goals are ongoing ones and may never be reached. They may change. The
game may be discontinued by its publisher at any time, or its creators could
implement protections against extracting data that are not feasible to work
around. Netmarble may decide that working on `mffer` is against their Terms of
Service and kick all the project's contributors from the game, or even claim
criminality. One day, we will die.

Since it is similarly certain one of these or countless other events will cause
the project to end, working on it must be a valuable experience in and of itself
rather than merely a path to the goals. Regardless of the many relatively (or
completely) arbitrary guidelines in this document, enjoy the work or do
something else. Respect others' rights to make the same choice, and to change
their minds (or change their minds back) at any time. Abide by the
[contributing guidelines](CONTRIBUTING.md) and the accompanying
[Contributor Covenant](conduct.rst). Enjoy yourself, and provide a
community in which others can do the same.

And, on a somewhat more technical note, read on for details on just a few of the
myriad ways you can help develop the `mffer` project as part of that community.

The primary goal of this document is to inform development of the `mffer`
project specifically, though many details will be applicable to other projects.
However, the document is no more self-contained than GitHub contains the whole
of knowledge on programming. A great deal of familiarity with a great many
technical subjects is assumed both explicitly and implicitly. Where considered,
links to further information or instruction are provided, but readers at most
skill levels will benefit from their own research into topics with which they
have less experience and more interest. In addition, please ask questions on the
[issues list](https://github.com/therealchjones/mffer/issues) anytime; it
doesn't have to be a "real issue" (though those are welcome as well).

It is made with many industry-standard tools, including programming in Java and
C# for Unity (using il2cpp), packaged (or at least delivered) as split APKs for
Android from the Google Play Store, and using Facebook and NetMarble servers for
user and game data storage. As such, even if you don't play MFF, the
descriptions of techniques used in this project for exploring those many
components may contain some useful knowledge.

The objectives of this umbrella project are:

-   obtain verifiable objective quantitative data about the game, typically using reverse engineering and related methods
-   make the data easily usable for decision making necessary to play the game effectively and efficiently
-   compare changes in the data between different releases/versions of the game
-   easily track important player-specific data to evaluate progress and plan modifications

## Copyright & licensing

Though some files adapted from other projects are released under more
restrictive licensing, most of `mffer` is in the public domain. (See
[the license](license.rst).) This means that you're free to do with it what you want,
without other copyright restrictions or requirements of your own work, unless
<<<<<<< HEAD
you adapt one of those other files; they are clearly identified in the contents
of the affected files themselves and are additionally
[listed in the README](README.md). However, if you adapt some of the `mffer`
code and want to contribute it _back_ into `mffer`, it should be similarly
released into the public domain. Pull requests with more restrictive licensing
are complicated.

Wherever possible, code from `mffer` is in the public domain; see [the CC0 License](../LICENSE) for details. However, there are a few files that are adapted from projects with more restrictive licenses. These files contain the appropriate license notifications within the files themselves, and are also listed below with links to the license requirements.

| file                                              | original project                                                                     | license                                                               |
| ------------------------------------------------- | ------------------------------------------------------------------------------------ | --------------------------------------------------------------------- |
| [picker.html](../src/webapp/Subpages/picker.html) | [Google Apps Script Samples](https://github.com/googleworkspace/apps-script-samples) | [Apache 2.0](https://www.apache.org/licenses/LICENSE-2.0)             |
| all others                                        | [`mffer`](../)                                                                       | [CC0](https://creativecommons.org/share-your-work/public-domain/cc0/) |

## Versioning

`mffer` uses [Semantic Versioning 2.0.0](https://semver.org) for version
numbers. While no stable release (and thus no stable API) has been completed,
the major version will remain 0. The minor version will continue to be
incremented for any changes to what is _expected to be_ the API. The patch
version will change with any other "releases". The first (unstable) release
(without a stable API) will be version 0.1.0.
=======
you adapt one of those other files; they contain the appropriate license
notifications within the files themselves, and are also listed below with links
to the license requirements.

| file | original project | license |
| ---- | ---------------- | ------- |
| None |                  |         |

Note that the binary releases likely include a greater variety of
copyright-protected content, as included by the build process.

In addition, contributing code to the project from other sources requires
careful examination of the licensing of those sources, and contributing original
code requires developers to specifically note the license (or release) under
which their code is provided.
>>>>>>> bc432ee3

## Setting up a development environment

Using exactly the same development tools as other developers is neither
appropriate nor desired. Some overlap when working on the same project is
needed, such as the expectation to use identical (or at least quite similar)
runtimes. Others are personal preference, and somewhere between these extremes
are tools that are not required but may make the work easier. When a tool is
purely a matter of preference, it is included in these recommendations only if
the project has included data to somehow enhance the use of that tool---for
instance, the many extensions recommended for Visual Studio Code are not at all
required, but the recommendations and associated settings are in the repository
itself, so they're recommended here as well. Finally, remember that these are
requirements and recommendations for full development of `mffer`, not
necessarily just for building from source files, and certainly not just for
running the programs.

Details regarding the specific uses or purposes of the below are also documented
in the [Tools](#tools) section of [Writing code](#writing-code).

### Build requirements

-   a vaguely POSIX-compatible development environment (and some near-ubiquitous
    POSIX-like tools that aren't strictly in the POSIX standard, like `tar`, and
    `mktemp`)
-   [.NET 5.0 SDK](https://dotnet.microsoft.com/download/dotnet/5.0)
-   [Node.js with npm](https://nodejs.dev) (with the `npm` command in your path)
-   [Google account](https://myaccount.google.com/) with access to [Google Apps Script](https://script.google.com/)
-   [git](https://git-scm.com)
-   Python 3
-   a vaguely modern computer with an undetermined minimum quantity of RAM that
    is probably several gigabytes

Specific configurations on which the build process is tested are noted in the
[Testing `mffer` section](#testing-mffer).

### Cloning the GitHub Repository

The most up-to-date changes can be obtained by cloning the git repository and
building the software yourself. Details and requirements for doing so are
described in the [Development guide](./Development.md).

Alternatively, cloning the GitHub repository into
a directory _`mffer`_ and building the tools results in the individual tools residing at the following
paths:

|               |                                      |
| ------------- | ------------------------------------ |
| `apkdl`       | _`mffer`_`/src/scripts/apkdl`        |
| `autoanalyze` | _`mffer`_`/src/scripts/autoanalyze`  |
| `mffer`       | _`mffer`_`/bin/Debug/net5/mffer.dll` |

### Program requirements

Though not strictly required for development of the `mffer` tools, the
requirements for running the programs themselves additionally include:

-   [Ghidra](https://github.com/NationalSecurityAgency/ghidra)
    (required for `autoanalyze`)
-   Java 11 runtime or SDK (required for `autoextract` and Ghidra); consider
    [Temurin 11](https://adoptium.net/?variant=openjdk11&jvmVariant=hotspot)
-   Python 3 (required for `apkdl`)

### Recommendations

-   [Visual Studio Code](https://code.visualstudio.com)

### Setup

#### In Visual Studio Code

If you choose to use Visual Studio Code, open the Source Control (SCM) panel and
choose "Clone Repository" and enter https://github.com/therealchjones/mffer.git.
Choose a folder to place the new `mffer` directory within. Open it when
prompted, read the warning and choose the option to enable all features.

When prompted to "execute the restore command to continue", press "Restore". (If
no such prompt appears, open the terminal and run `dotnet restore`.)

When prompted to install recommended extensions, choose "Install" or "Show
Recommendations". (If no such prompt appears, you can open the Command Palette
to run "Extensions: Show Recommended Extensions" and install those listed under
"Workspace Recommendations".) In contrast to the rest of the tools installed in
this process, VS Code extensions will be installed globally, not within the
`mffer` directory hierarchy.

#### At the command line

If you choose not to use Visual Studio Code, setting up the environment can be
done at the command line. This will have the same results as
[above](#in-visual-studio-code) with the exception of the installation of Visual
Studio Code extensions and settings. All new tools will be installed within the
`mffer` directory hierarchy (but may still have effects like including settings
outside this).

1. Clone the `mffer` repository into a new directory:
    ```shell
    $ git clone https://github.com/therealchjones/mffer.git
    ```
2. Enter the directory and restore extensions and packages that come from other
   sources:
    ```shell
    $ cd mffer
    $ dotnet restore
    ```
3. Optionally, add the following directories to your `PATH`:
    ```shell
    mffer/src
    mffer/tools
    mffer/tools/node_modules/.bin
    ```

### Included tools

The setup process installs several tools not included within the `mffer` project
itself. In addition to the VS Code extensions installed in the
[VS Code setup process](#in-visual-studio-code), some of the items added by
"restore" are:

-   xmldocmd
-   clasp
-   MessagePack
-   AssetsTools.NET
-   @types/google-apps-script
-   stream-json

All of these tools can be removed (along with their installed dependencies and the
`mffer/bin`, `mffer/obj`, and `mffer/release` directories) by running:

```shell
$ dotnet clean
```

## Writing documentation

Documentation is important. Below are a few guidelines in writing the
documentation associated with `mffer`.

### Source tree

With few exceptions (notably, a brief `README`, the `LICENSE`, and the
`CODE_OF_CONDUCT`), documentation sources should be in the `docs` directory.
`docs/api/` is the placeholder home to the auto-generated API reference and
should generally not be edited.

### README

README files in `mffer` are designed to be read on GitHub with reference to the
more formal documentation (and are not included in the formal documentation). In
the root directory of the project, the `README` file is meant to be information
used "at a glance", with several guidelines available. Other `README` files are
typically placeholders intended to notify the reader that the "real"
documentation is elsewhere and that the directories in which they reside are
used for source files, not for complete readable docs.

-   [shields](https://shields.io)/badges etc are nice but not great for a
    readme, more "marketing"; would probably be good for a website though not
    for the README. I get that these are decent quick "status" markers for
    builds, etc., but probably not a good resource for a reference. Great
    comment from [How to write a kickass
    README](https://dev.to/scottydocs/how-to-write-a-kickass-readme-5af9):
    > Take a cue from those same old school manuals you reference as to what
    > they include. Who cares about badges and emojis. That's marketing. Put
    > marketing on your site. This is about getting shit done

#### At-a-glance README

-   What the project does ([How to write a kickass
    README](https://dev.to/scottydocs/how-to-write-a-kickass-readme-5af9))
-   Who the project is for
-   How to use the project
-   https://hpbl.github.io/WRITEME/#/
    -   WHAT: An introduction on what your project does.
    -   HOW: Instructions on how to use the project.
-   https://github.com/noffle/art-of-readme
    -   "Ideally, someone who's slightly familiar with your module should be
        able to refresh their memory without hitting 'page down'"
    -   Name, one-liner, usage, api, installation, license
-   (Like above) Think man page?
-   https://github.com/18F/open-source-guide/blob/18f-pages/pages/making-readmes-readable.md
    -   Description
        -   What is this repo or project?
    -   Licensing
    -   Contact

#### Comprehensive README

-   anything from [At-a-glance README](#at-a-glance-readme)
-   name the thing ([How to write a kickass
    README](https://dev.to/scottydocs/how-to-write-a-kickass-readme-5af9))
-   introduction or summary (2 or 3 lines, what it does and who it is for,
    without "Introduction", "Summary", or "Overview")
-   Prerequisites (knowledge, tools)
-   How to install
-   How to use (CLI options, etc, link to another file)
-   link to CONTRIBUTING
-   contributors, acknowledgments
-   contact info
-   license
-   https://hpbl.github.io/WRITEME/#/
    -   WHY:The motivation behind your project, it's advantages.
    -   WHENThe status of the project, it's versions and roadmap.
    -   WHO: The people responsible for the project, license information, code
        of conduct.
    -   REFERENCES: External documentation, support, and related projects.
    -   CONTRIBUTION: Instructions on how to contribute to the project
        (sometimes a stand-alone file).
    -   OTHER: Any type of content that does not fit any of the above
        categories.
-   https://github.com/18F/open-source-guide/blob/18f-pages/pages/making-readmes-readable.md
    -   Description
        -   How does it work?
        -   Who will use this repo or project?
        -   What is the goal of this project?
    -   Instructions for how to use/develop/test
    -   Contributing - "How You Can Help" - also [guide to welcoming non-coders
        to
        hackathons](https://18f.gsa.gov/2015/04/03/how-to-welcome-new-coders-to-a-civic-hackathon/)
        and [ Contributor’s
        Guide](https://github.com/18F/midas/blob/dev/CONTRIBUTING.md)

#### More about READMEs

-   https://github.com/RichardLitt/standard-readme/blob/master/spec.md
-   checklist:
    https://github.com/noffle/art-of-readme#bonus-the-readme-checklist

### CONTRIBUTING

-   https://github.com/18F/open-source-guide/blob/18f-pages/pages/making-readmes-readable.md
    -   Contributing - "How You Can Help" - also [guide to welcoming non-coders
        to
        hackathons](https://18f.gsa.gov/2015/04/03/how-to-welcome-new-coders-to-a-civic-hackathon/)
        and [ Contributor’s
        Guide](https://github.com/18F/midas/blob/dev/CONTRIBUTING.md)
-   https://github.com/rust-lang/rust/blob/master/CONTRIBUTING.md
    -   super simple
    -   title, about the developers guide (link to super-intensive
        documentation), getting help, bug reports
    -   should have a "developer's guide"
-   https://mozillascience.github.io/working-open-workshop/contributing/
    -   put in root directory
    -   should be applicable to:
        -   project owners/maintaners
        -   project contributors: what and how they can contribute and interact
        -   project consumers: how to build off of mine and make their own
            project
-   https://mozillascience.github.io/working-open-workshop/contributing/
    -   TOC
    -   Links:
        -   docs
        -   issues
        -   other
    -   testing
    -   development environment
    -   how to report a bug (bug report template?)
    -   how to submit changes
    -   style guide/coding conventions
    -   asking for help (I think it should be higher, or maybe repeated at
        beginning and end)
-   https://opensource.com/life/16/1/8-ways-contribute-open-source-without-writing-code
    -   "8 ways to contribute without writing code": list but web page is broken
        and/or ugly
-   https://github.com/18F/open-source-guide/blob/18f-pages/pages/making-readmes-readable.md#instructions-for-how-people-can-help
    -   If there are any additional setup steps specific for development.
    -   Whether there are explicit Instructions for running tests before
        contributions are accepted.
    -   If there are any requirements for contribution, if any, e.g. A
        Contributor License Agreement
    -   Whether there is a specific coding style to adhere to. (Generally
        contributors will match what they see within a project.)
    -   Whether potential contributors should ask before they make significant
        changes.
    -   Whether work-in-progress pull requests are ok.
    -   What Code of Conduct states
-   See also great example at
    https://github.com/atom/atom/blob/master/CONTRIBUTING.md

## Writing code

### Coding Style

Consistent coding styles, even if mostly arbitrary (as the ones here certainly
are) allow easier reading and review of code, more rapid improvement, and better
project integration. As the project uses multiple file types and programming
languages, styles that they can all share are recommended. Some of the specifics
are listed below.

#### Whitespace

The overarching message is that whitespace is good. It adds to readability in
many ways. The initial indenting whitespace (where needed) in each file is a tab
character, not multiple spaces. Additionally, spaces should be used liberally to
separate surrounding parentheses, braces, brackets, and operators from nearby
content. The major exception to this rule is that an opening bracket of any kind
should almost always be on the same line as the function or method call, class
or struct definition, or other label associated with it. A space need not be
between the function or method call label and its associated parentheses, but
can be if it increases readability. More detailed descriptions of spacing
associated with specific circumstances can be gathered from the
EditorConfig file; the nonstandard extension EditorConfig settings are
documented in Microsoft's
[.NET & C# Formatting Rules Reference](https://docs.microsoft.com/en-us/dotnet/fundamentals/code-analysis/style-rules/formatting-rules).

#### Code Style

Different code structures and algorithms are widely acceptable, as long as the
function of the code is clear and doesn't introduce additional risk for error.
In general (whitespace and choice of programming languages notwithstanding),
excellent guides for coding practices to use and to avoid can be found in:

-   [GitLab Style Guides](https://docs.gitlab.com/ee/development/contributing/style_guides.html)
-   [Google Style Guides](https://google.github.io/styleguide/)
-   [Microsoft C# Coding Conventions](https://docs.microsoft.com/en-us/dotnet/csharp/programming-guide/inside-a-program/coding-conventions)

Where necessary, coding style for individual pull requests can be discussed
along with the content of the code submitted. If needed, more specific
guidelines may be added to this document in the future.

#### Comments

Use XML commenting to document all types and members, not just public.

### Tools

The easiest way to ensure coding style is consistent throughout the project is
to use tools that enforce this style wherever possible. None of the below is
required to begin contributing to the project, but may be exceedingly helpful to
those doing so with any frequency. As such, certain files and settings are
included in the project to ease the consistent use of these tools by all
contributors. These are also covered in
[Setting up a development environment](#setting-up-a-development-environment).

#### Visual Studio Code

Much of the initial work on the project has been done in
[Visual Studio Code](https://code.visualstudio.com). While this is in no way
required for contributing to the project, it is relatively easy to use VS Code
to set up an environment that automatically mimics much of the style used
throughout the project. If you clone or fork the current project repository,
your new one will include a `.vscode` directory that stores settings and
extension recommendations to use for this project in particular. If you use a
different editor, you should use one that allows you to set formats that are
applied automatically, and they should match those set in this project.

#### Formatters

Formatters for individual code types are often available as both standalone
tools and as extensions for Visual Studio Code. Where appropriate, specific
settings that are different than the defaults are kept in settings files
included in the repository.

| Formatter    | VS Code Extension                                                                                          | Configuration                                                    |
| ------------ | ---------------------------------------------------------------------------------------------------------- | ---------------------------------------------------------------- |
| EditorConfig | [editorconfig.editorconfig](https://marketplace.visualstudio.com/items?itemName=EditorConfig.EditorConfig) | `.editorconfig`                                                  |
| OmniSharp    | [ms-dotnettools.csharp](https://marketplace.visualstudio.com/items?itemName=ms-dotnettools.csharp)         | `.editorconfig`                                                  |
| Prettier     | [esbenp.prettier-vscode](https://marketplace.visualstudio.com/items?itemName=esbenp.prettier-vscode)       | None                                                             |
| shfmt        | [foxundermoon.shell-format](https://marketplace.visualstudio.com/items?itemName=foxundermoon.shell-format) | in `.vscode/settings.json`: `"shellformat.flag": "-bn -ci -i 0"` |

#### Linters

In addition, a linter is strongly recommended to quickly identify errors and
deviations from best practices. All code is expected to avoid both "errors" and
"informational" warnings from linters with rare exceptions for clear reasons.
Linters recommended for this project include:

| Linter     | VS Code Extension                                                                                  | Configuration |
| ---------- | -------------------------------------------------------------------------------------------------- | ------------- |
| OmniSharp  | [ms-dotnettools.csharp](https://marketplace.visualstudio.com/items?itemName=ms-dotnettools.csharp) |
| shellcheck | [timonwong.shellcheck](https://marketplace.visualstudio.com/items?itemName=timonwong.shellcheck)   | None          |

## Making a custom `Program.cs`

`mffer` isn't (yet) built as a library, but you can still change the main entry
point in `Program.cs` as you see fit, rather than using the
default one with multiple command line options that automatically reads and
reports all supported data.

## Making a custom `Component`

The next step in customizing `mffer` for your own needs is to create a custom
derivative of the `Component` type. This
can be done in a [Custom `Program.cs`](#making-a-custom-programcs) or in a
separate file. The derivative type should include a
constructor that establishes the
needed assets or other requirements and override a
`Load()` method that parses imported assets into
the component members. More details are available in the
`Component` [API](api/index.rst) entry.

Accessing the newly designed component will typically involve
[customizing `Program.cs`](#making-a-custom-programcs) or
[changing more internals](#changing-mffer-internals) to customize the
`Version` type so that your component is loaded
along with all the others.

## Changing `mffer` internals

Changing the underlying workings of `mffer` may be necessary to alter
calculations, change how data is extracted or reported for existing
`Component`s, or to improve performance or other conditions. Every attempt has
been made to keep code appropriately encapsulated and abstracted so that
modifying one area need not break another, but this must be assumed to be far
from perfect.

### `mffer` best practices

In an effort to "compartmentalize" the code and continue to make
it customizable, please attempt to use the following "best practices":

-   Anything that is "user-facing", such as filesystem pathnames or command line
    options, should be customizable by modifying only `Program.cs`.
-   _Validation_ of those options set in `Program.cs` should be done in called
    methods rather than in `Program.cs` itself wherever possible. For instance,
    if a directory _`data_directory`_ is passed as a command line option to set
    the directory containing data to extract, then passed to a method
    `GetData()` to read from the directory, _`data_directory`_ should be set
    within `Program.cs` but then `GetData()` should accept _`data_directory`_ as
    a string and perform validation (for instance, to ensure the directory
    exists and is readable), before using it, rather than expecting it to be
    done by `Program.Main()`. This keeps `Program.cs` to a minimum and allows
    simpler customization.
-   The `Program` class should interact only with the `Game` class. (This
    additionally means that `Game` should provide appropriate access to any
    internals that may be needed so that `Program` can reach them via `Game`.)
    For example, within `Program.Main` do not use:
    ```csharp
    foreach ( Version version in game.Versions ) {
    	string filename = $"{saveDir}/roster-{version.Name}.csv";
    	using ( StreamWriter file = new StreamWriter( filename ) ) {
    		version.Components["Roster"].WriteCSV( file );
    	}
    }
    ```
    Instead, avoid use of the `Version` class and exposing further internals of
    `Game` by writing an appropriate method `WriteAllRosters` that can be used like:
    ```csharp
    string filename = $"{saveDir}/roster-{version.Name}.csv";
    game.WriteAllRosters( filename );
    ```
    This same style, making best use of encapsulation and abstraction, should be
    used wherever possible in interactions between types.
-   Do not relax the "visibility" of types without very good reason. For
    instance, `Component` and `Game` should likely be `public` for the purposes of
    externally accessing them from `Program.Main` or externally creating new
    `Component` derivatives. However, limiting access of other types to
    `protected` or `private` will prevent both unnecessary clutter in the public
    API and breaking classes not used as designed.
-   Though not strictly required, much of the above can be promoted by including
    types as subclasses of others. For instance, rather than a separate
    `Version` class within the `Mffer` namespace, `Version` is a subclass of
    `Game`. This alone does not require `Version` to be `private` or
    `protected`, but the cumbersome nature of instantiating a `Game.Version`
    object encourages seeking a different way of accessing version informtion.

### Models & designs

#### The repository directory tree

```
mffer/
  .vscode/
  docs/
    api/
  src/
    webapp/
  tools/
    .config/
	.nuget/
    node_modules/
```

The root `mffer` directory contains project-specific settings like
`.editorconfig` for formatting, `nuget.config` for tool and dependent package
management, `mffer.csproj` for build settings, and the brief "at-a-glance" README.

`.vscode` includes specific Visual Studio Code settings to provide consistent
formatting, recommend extensions, and make building, debugging, and other tasks
easier.

`docs` contains most in-depth documentation, including this file. The `api`
subdirectory is an empty one used for generating API documentation during the
build process.

`src` contains most of the source code for the project, with the Google Apps
Script project housed in the `webapp` subdirectory.

`tools` houses items used only for development and testing, including
`package.json` and an empty `node_modules` directory for Node.js-based programs,
`.nuget` for NuGet packages, and `.config/dotnet-tools.json` for dotnet local
tools.

#### Code structure

Corresponding to the above [best practices](#mffer-best-practices), the design
of `mffer` is based on the principles of abstraction, encapsulation, and
polymorphism. Much of the code is arranged in a classic object oriented fashion
with little functional or static typing.

Though described in far more detail in the [API](#the-mffer-apis), the basic
structure of the included code is:

-   CommandLine namespace (`CommandLine.cs`), a simple command-line parser
-   Mffer namespace
    -   Program class (`Program.cs`), user-facing code
    -   Game class (`Game Classes.cs`), dealing with all aspects of in-game data
    -   DataDirectory class (`Data Classes.cs`), interfacing between asset object and
        the filesystem

The `src` directory additionally includes the `autoextract` script and the
`webapp` directory, which are planned to be internalized into the main `mffer`
code at some point.

Due to the reverse-engineering nature of the software and what documentation is
available regarding Unity file formats, several assumptions are made in order to
have a starting point for programming. Generally these are tested when used in
the code itself, but many are tested in the AssetFileTest class. More about the
assumptions about how Marvel Future Fight works (from a programming perspective)
are explicitly listed in [The Structure of Marvel Future Fight](mff.md), along
with how they correspond to the design structures of `mffer`. Refer to that
document and the [API](api/index.rst) for further detils.

## The `mffer` APIs

All included types and members are included in the API documentation, generated
as part of the build process from the triple-slash XML comments describing them
in the code itself.

## Building `mffer`

1. `apkdl` and `autoanalyze` are shell scripts and require no building.
2. Building the dotnet app: from within the root `mffer` directory,
    ```shell
    $ dotnet build mffer.csproj
    ```
3. Build the API documentation: from within the `tools` directory,
    ```shell
    $ dotnet xmldocmd ../bin/Debug/netcoreapp3.1/mffer.dll ../docs/api --visibility private --source https://github.com/therealchjones/mffer --clean --permalink pretty --namespace-pages
    ```
4. The web app must be uploaded but there's nothing to build; see
   [Deploying the webapp](#deploying-the-webapp)

### Building a release

A "release" is a package of the `mffer` program and the associated scripts.
Creating a release builds the program from source as [above](#building-mffer),
but intentionally leaves out extra debugging information and (in most cases)
results in a single file `mffer` program that will only work on a specific
platform. While "official" releases are
[available for download](https://github.com/therealchjones/mffer/releases/), you
can build a customized version or test changes with your own copy of the source
code.

To choose a "name" for your release, tag the HEAD of your git repository:

```shell
$ git tag v0.1.0-pre
```

The name must be a string that starts with `v`. Official releases use the
[Semantic Versioning](#mffer-versioning) conventions, but you can use any
string starting with `v`. (If you don't want to tag the git repository, you can
alternatively set the environment variable `VersionString`.)

To build the release packages, use

```shell
$ dotnet publish -c release
```

The result will be files placed in the `release` directory of the source tree.
There are files are named `mffer-`_`version`_`-`_`platform`_`.zip` for each of the
built platforms (by default, `win-x64`, `osx-x64`, and `linux-x64`). These files
contain the `mffer` executable file and its associated scripts, `apkdl`
and `autoanalyze`, and may contain other supporting files. A
platform-independent file `mffer-`_`version`_`-net5.0.zip` includes several
other files needed to run the `mffer` program using the .NET 5.0 runtime (not
included).

## Testing `mffer`

### Testing environments

In order to ensure [software requirements](USAGE.md#requirements) are minimal
and known, formal testing of `mffer` is performed on basic virtual machines
created in a reproducible way. Where possible, output is then compared to "known
good" output from prior builds. There are standardized methods for creating the
virtual machines and for testing `mffer` on them. Scripts are provided to create
virtual machines for Parallels Desktop and test `mffer` on the virtual machines,
all running on a macOS host machine with only the addition of Parallels Desktop
Pro required to build the virtual machines. These scripts are available in the
`tools/` directory.

(Further information on using the command line to build and interact with
Paralells Desktop is available
[on the Parallels website](https://download.parallels.com/desktop/v17/docs/en_US/Parallels%20Desktop%20Pro%20Edition%20Command-Line%20Reference/);
the latest version should be available
[here](https://www.parallels.com/products/desktop/resources/).)

### Testing on macOS

Software used to fulfill the [build requirements](#build-requirements) and
runtime requirements is installed automatically on the virtual machine as needed
for the various phases of testing. The current testing environment on macOS
uses:

-   macOS 12.2.1 Monterey
-   Xcode Command Line Tools
-   Node.js 16.13.2
-   .NET 5.0 SDK
-   Temurin JRE 11.0.14.1_1
-   Ghidra

```shell
sh tools/testmac.sh
```

This script:

1. Creates a macOS virtual machine if needed
2. Installs Xcode Command Line Tools, Node.js, and .NET SDK
3. Builds `mffer`
4. Resets the virtual machine
5. Tests `apkdl` (which requires manual interaction)
6. Resets the virtual machine
7. Installs Temurin, .NET SDK, Ghidra, and Xcode Command Line Tools
8. Tests `autoanalyze`
9. Tests `mffer`

### Linux

1. Install Ubuntu 20.04 & apply all available updates
2. Install Parallels Tools
3. Test `mffer`
4. Test `apkdl`
5. Test `autoanalyze`

### Windows

1. Install Windows 10 & apply all available updates
2. Install Parallels Tools
3. Test `mffer`
4. Install
   [Temurin 11](https://adoptium.net/?variant=openjdk11&jvmVariant=hotspot)
5. Install Git (with Git Bash)
6. Test `apkdl`
7. Install [Ghidra](https://github.com/NationalSecurityAgency/ghidra/releases)
8. Install [.NET 5.0](https://dotnet.microsoft.com/download/dotnet/5.0)
9. Test `autoanalyze`

### Testing releases

"Semi-automated" testing of [releases](#building-a-release) is currently done
using virtual machines as noted above. Testing is simply ensuring the programs
run as expected; output files are not strictly compared due to expected minor
variations.

In order to ensure bugs are not the result of building on different systems, and
to ensure the minimum of additional software is sufficient, the aforementioned
scripts are each used to build the virtual machines and then build the candidate
release versions of the software on each system. Each of those builds is then
tested on each reference system, resulting in a testing checklist such as:

> #### `apkdl`
>
> -   [ ] windows
> -   [ ] macOS
> -   [ ] linux
>
> #### `autoanalyze`
>
> -   [ ] windows
> -   [ ] macOS
> -   [ ] linux
>
> #### `mffer`
>
> |                | build on windows | build on macOS | build on linux |
> | -------------- | ---------------- | -------------- | -------------- |
> | run on windows | [ ]              | [ ]            | [ ]            |
> | run on macOS   | [ ]              | [ ]            | [ ]            |
> | run on linux   | [ ]              | [ ]            | [ ]            |
>
> #### webapp deployment
>
> -   [ ] windows
> -   [ ] macOS
> -   [ ] linux
>
> #### webapp setup
>
> -   [ ] gmail
> -   [ ] google workspace

## Releasing `mffer`

1. Merge all code for the release into the main branch
2. Declare a "feature freeze" and create a new branch from main named for the release
3. Serially test and modify the release branch, building with the environment
   variable `VersionString=`_`releasename`_`-pre`.
4. Once testing is complete (including full testing _one last time_), `git tag -a `_`releasename`_ on the release branch.
5. Test yet again, this time without the environment variable. If more needs to
   be changed, increment the release name appropriately until a tagged commit
   completes testing as expected.
6. If appropriate (e.g., there are no intervening changes to main), merge the
   version branch back into main with this tag.
7. Create a GitHub release from the final tagged commit.
8. If later patches need to be made, apply them (separately to multiple release
   branches, if supported), test, and increment the tag on the branch as needed,
   then create the new release on GitHub.

### `mffer` versioning

`mffer` uses [Semantic Versioning 2.0.0](https://semver.org) for version
numbers. While no stable release (and thus no stable API) has been completed,
the major version will remain 0. The minor version will continue to be
incremented for any changes to what is _expected to be_ the API. The patch
version will change with any other "releases". The first (unstable) release
(without a stable API) will be version 0.1.0.

## The `mffer` webapp

### Description

The `mffer` webapp is based on Google Apps Script, uses Google Sheets/Google
Drive, and is deployed at https://mffer.org via the
[Google Cloud Platform](https://cloud.google.com). This method of deployment is
not especially straightforward, and other better options may be more readily
available to other users. These will, however, require significant code
modification, as the `mffer` webapp code makes heavy use of Apps Script
(transpiled from TypeScript) and its associated APIs, the Google Picker, and
Google's OAuth 2.0 authentication.

### Deploying the webapp

#### Requirements

-   [Google Account](https://google.com/account) with access to
    [Google Apps Script](https://script.google.com), Google Drive, and Google
    Cloud Platform (the free tiers are all acceptable).
-   POSIX-like development system (such as macOS, Linux, or Windows with Cygwin)
-   [Node.js](https://nodejs.org) & npm

#### Setting Up Google Cloud Platform

GCP is somewhat complex to configure, and configuration within an existing GCP
account is beyond the scope of this document (and may be beyond the abilities of
this author). However, you may be able to create a basic project usable for
`mffer` webapp deployment in a few (relatively) simple steps. More in-depth
resources for setting up Apps Script in a Google Cloud Platform account include:

-   https://developers.google.com/apps-script/guides/cloud-platform-projects#switching_to_a_different_standard_gcp_project
-   https://github.com/google/clasp/blob/master/docs/run.md#setup-instructions
-   https://developers.google.com/picker/docs#appreg
-   https://cloud.google.com/resource-manager/docs/creating-managing-projects

In an effort to consolidate the above into a simple(r) set of instructions,
follow the below set of instructions to set up a project for `mffer`.

1. Login to https://console.cloud.google.com/projectcreate and enter a project
   name (and other info if desired). Press "Create".
2. Visit
   https://console.cloud.google.com/home/dashboard. Ensure the correct
   project is chosen in the project drop-down. Find the project number on the
   "Project Info" card and make a note of it.
3. Enable necessary APIs for your project by visiting the following links,
   ensuring the correct project is selected in the project drop-down, and
   pressing the "Enable" button:
    - [Apps Script API](https://console.cloud.google.com/apis/library/script.googleapis.com)
    - [Drive API](https://console.developers.google.com/apis/library/drive.googleapis.com)
    - [Picker API](https://console.cloud.google.com/apis/library/picker.googleapis.com)
    - [Sheets API](https://console.developers.google.com/apis/library/sheets.googleapis.com)
4. Create an OAuth Consent Screen by visiting
   https://console.cloud.google.com/apis/credentials/consent, choosing
   "External" user type, and pressing "Create". Enter the required information
   for the "App information" and "Developer contact information", and press
   "Save and continue". Choose "Add or remove scopes" and enter "https://www.googleapis.com/auth/drive.appdata",
   "https://www.googleapis.com/auth/drive.file", and "openid" under "Manually add
   scopes". Again press "Update" and "Save and continue". Add your own account
   as a "Test user", then press "Save and continue" one more time.
5. Visit https://console.cloud.google.com/apis/credentials/wizard and again
   ensure the correct project is shown in the project drop-down. First choose
   "Apps Script API" for "Which API are you using?" and select "User data"
   before pressing "Next". Don't add anything in "Scopes", just "Save and
   continue". For the "OAuth Client ID" section's "Application
   type", choose "Web application", and enter a name like "mffer". Press
   "Create" and make a note of the Client ID before pressing "Done".
6. Return to https://console.cloud.google.com/apis/credentials/wizard and again
   ensure the correct project is shown in the project drop-down. Choose
   "Google Picker API" for "Which API are you using?" and select "Public data"
   before pressing "Next". Make a note of the API Key and press "Done".

#### Uploading and configuring the webapp

1. In
   [Google Apps Script Settings](https://script.google.com/home/usersettings),
   enable "Google Apps Script API"
2. In the `mffer` repository's `tools` directory, install `clasp` and its
   dependencies:
    ```shell
    [mffer] $ cd tools
    [mffer/tools] $ npm install
    ```
3. Using the same Google account you used for your Google Cloud Platform
   project above, login to Google with `clasp`:
    ```shell
    [mffer/tools] $ ./node_modules/.bin/clasp login
    ```
4. Create the Google Apps project:
    ```shell
    [mffer/tools] $ ./node_modules/.bin/clasp -P ../src/webapp create --type sheets --title mffer
    ```
5. Add the webapp files to the project:
    ```shell
    [mffer/tools] $ ./node_modules/.bin/clasp -P ../src/webapp push -f
    ```
6. Open the Google Apps Script IDE:
    ```shell
    [mffer/tools] $ ./node_modules/.bin/clasp -P ../src/webapp open
    ```
7. Switch to using a standard Google Cloud Project by opening "Project Settings"
   (the gear icon), pressing the "Change project" button,
   and entering the project number you noted from step 2 of
   [Setting up Google Cloud Platform](#setting-up-google-cloud-platform) (or
   visit the [GCP Dashboard](https://console.cloud.google.com/home/dashboard)
   again if you need to copy it).
8. Open "Editor" (the &lt; &gt; icon), select "Code.gs" from the file list and
   press the "Run" button, which will prompt you to "Review Permissions" and
   approve access to your Google account. If prompted that "Google hasn't
   verified this app", select "Continue".
9. Open the webapp:
    ```shell
    [mffer/tools] $ ./node_modules/.bin/clasp -P ../src/webapp open --webapp
    ```
    If prompted for which deployment to use, press `<enter>` or `<return>`.
10. Choose "Setup `mffer`", then enter the OAuth 2.0 Client ID and OAuth 2.0
    secret you made a note of in the
    [Setting up Google Cloud Platform](#setting-up-google-cloud-platform)
    section (or obtain them again from
    https://console.cloud.google.com/apis/credentials using the provided
    links).
11. Visit the OAuth client ID page, and in the "Authorized redirect
    URIs" section, add the URI given in the webapp; press "Save".
12. Back on the webapp, use the "Authorize Google & save these settings" button to authenticate with Google once
    more; this will additionally lock the above settings and take the app out of
    "setup mode".
13. When the app reloads, under "Upload new `mffer` data" select a CSV file
    created by the `mffer` command line application and then "Confirm" it for upload.
14. To visit the deployed test version of the web app, use `clasp` at the
    command line:
    ```shell
    [mffer/tools] $ ./node_modules/.bin/clasp -P ../src/webapp open --webapp
    ```

The webapp is now set up for access but
[available only for testing, not to the general public](https://developers.google.com/apps-script/guides/web#test_a_web_app_deployment),
and will therefore work only for the test users you designated.
To deploy widely, first ensure privacy, restrictions, and access are secured in the
GCP project, then submit your app for [verification](https://developers.google.com/apps-script/guides/client-verification) by Google.

## See also

-   [The Structure of Marvel Future Fight](mff.md)
-   [Contributing to `mffer`](CONTRIBUTING.md)
-   [The `mffer` API](api/index.rst)<|MERGE_RESOLUTION|>--- conflicted
+++ resolved
@@ -7,64 +7,6 @@
 -   [`Component`s](#making-a-custom-component)
 -   [APIs](#the-mffer-apis)
 
-<<<<<<< HEAD
-## Full contents
-
-- [Introduction](#introduction)
-- [Copyright & licensing](#copyright--licensing)
-- [Versioning](#versioning)
-- [Setting up a development environment](#setting-up-a-development-environment)
-	- [Build requirements](#build-requirements)
-	- [Cloning the GitHub Repository](#cloning-the-github-repository)
-	- [Program requirements](#program-requirements)
-	- [Recommendations](#recommendations)
-	- [Setup](#setup)
-		- [In Visual Studio Code](#in-visual-studio-code)
-		- [At the command line](#at-the-command-line)
-	- [Included tools](#included-tools)
-- [Writing documentation](#writing-documentation)
-	- [Source tree](#source-tree)
-	- [README](#readme)
-		- [At-a-glance README](#at-a-glance-readme)
-		- [Comprehensive README](#comprehensive-readme)
-		- [More about READMEs](#more-about-readmes)
-	- [CONTRIBUTING](#contributing)
-- [Writing code](#writing-code)
-	- [Coding Style](#coding-style)
-		- [Whitespace](#whitespace)
-		- [Code Style](#code-style)
-		- [Comments](#comments)
-	- [Tools](#tools)
-		- [Visual Studio Code](#visual-studio-code)
-		- [Formatters](#formatters)
-		- [Linters](#linters)
-- [Making a custom `Program.cs`](#making-a-custom-programcs)
-- [Making a custom `Component`](#making-a-custom-component)
-- [Changing `mffer` internals](#changing-mffer-internals)
-	- [`mffer` best practices](#mffer-best-practices)
-	- [Models & designs](#models--designs)
-		- [The repository directory tree](#the-repository-directory-tree)
-		- [Code structure](#code-structure)
-- [The `mffer` APIs](#the-mffer-apis)
-- [Building `mffer`](#building-mffer)
-	- [Building a release](#building-a-release)
-- [Testing `mffer`](#testing-mffer)
-	- [Testing environments](#testing-environments)
-	- [Testing on macOS](#testing-on-macos)
-	- [Linux](#linux)
-	- [Windows](#windows)
-	- [Testing releases](#testing-releases)
-- [Releasing `mffer`](#releasing-mffer)
-- [The `mffer` webapp](#the-mffer-webapp)
-	- [Description](#description)
-	- [Deploying the webapp](#deploying-the-webapp)
-		- [Requirements](#requirements)
-		- [Setting Up Google Cloud Platform](#setting-up-google-cloud-platform)
-		- [Uploading and configuring the webapp](#uploading-and-configuring-the-webapp)
-- [See also](#see-also)
-
-=======
->>>>>>> bc432ee3
 ## Introduction
 
 The `mffer` project obtains, extracts, parses, and reports data from Marvel
@@ -136,30 +78,6 @@
 restrictive licensing, most of `mffer` is in the public domain. (See
 [the license](license.rst).) This means that you're free to do with it what you want,
 without other copyright restrictions or requirements of your own work, unless
-<<<<<<< HEAD
-you adapt one of those other files; they are clearly identified in the contents
-of the affected files themselves and are additionally
-[listed in the README](README.md). However, if you adapt some of the `mffer`
-code and want to contribute it _back_ into `mffer`, it should be similarly
-released into the public domain. Pull requests with more restrictive licensing
-are complicated.
-
-Wherever possible, code from `mffer` is in the public domain; see [the CC0 License](../LICENSE) for details. However, there are a few files that are adapted from projects with more restrictive licenses. These files contain the appropriate license notifications within the files themselves, and are also listed below with links to the license requirements.
-
-| file                                              | original project                                                                     | license                                                               |
-| ------------------------------------------------- | ------------------------------------------------------------------------------------ | --------------------------------------------------------------------- |
-| [picker.html](../src/webapp/Subpages/picker.html) | [Google Apps Script Samples](https://github.com/googleworkspace/apps-script-samples) | [Apache 2.0](https://www.apache.org/licenses/LICENSE-2.0)             |
-| all others                                        | [`mffer`](../)                                                                       | [CC0](https://creativecommons.org/share-your-work/public-domain/cc0/) |
-
-## Versioning
-
-`mffer` uses [Semantic Versioning 2.0.0](https://semver.org) for version
-numbers. While no stable release (and thus no stable API) has been completed,
-the major version will remain 0. The minor version will continue to be
-incremented for any changes to what is _expected to be_ the API. The patch
-version will change with any other "releases". The first (unstable) release
-(without a stable API) will be version 0.1.0.
-=======
 you adapt one of those other files; they contain the appropriate license
 notifications within the files themselves, and are also listed below with links
 to the license requirements.
@@ -168,14 +86,28 @@
 | ---- | ---------------- | ------- |
 | None |                  |         |
 
+If you adapt some of the `mffer` code and want to contribute it _back_ into
+`mffer`, it should be similarly released into the public domain. In addition,
+contributing code to the project from other sources requires careful examination
+of the licensing of those sources, and contributing original code requires
+developers to specifically note the license (or release) under which their code
+is provided. Pull requests with more restrictive licensing are complicated.
+
 Note that the binary releases likely include a greater variety of
 copyright-protected content, as included by the build process.
 
-In addition, contributing code to the project from other sources requires
-careful examination of the licensing of those sources, and contributing original
-code requires developers to specifically note the license (or release) under
-which their code is provided.
->>>>>>> bc432ee3
+## Versioning
+
+`mffer` uses a (slightly restricted) version of
+[Semantic Versioning 2.0.0](https://semver.org) for version numbers.
+Specifically, mffer versions are all of the form _major_._minor_._patch_,
+without prefixes or suffixes of other formats.
+
+While no stable release (and thus no stable API) has been completed, the major
+version will remain 0. The minor version will continue to be incremented for any
+changes to what is _expected to be_ the API. The patch version will change with
+any other "releases". The first (unstable) release (without a stable API) will
+be version 0.1.0.
 
 ## Setting up a development environment
 
