using System;
using System.Collections.Generic;
using System.CommandLine;
using System.CommandLine.Invocation;
using System.CommandLine.Parsing;
using System.IO;
using System.Linq;

namespace Mffer {
	/// <summary>
	/// The primary user-facing program class
	/// </summary>
	public static class Program {
		static Game Game { get; set; }
		static readonly string Description = "Marvel Future Fight extraction & reporting";
		static readonly Dictionary<string[], string> Options = new Dictionary<string[], string> {
			{new[]{"--datadir","-d"}, "directory containing Marvel Future Fight data files"},
			{new[]{"--outputdir","-o"}, "directory in which to place created files"}
		};
		/// <summary>
		/// Primary entry point of the program
		/// </summary>
		static int Main( string[] args ) {
			// Due to a limitation of System.CommandLine in evaluating empty
			// strings, we first parse options as strings then re-parse properly
			// as DirectoryInfo objects.
			var stringCommand = new RootCommand( Description );
			var dirCommand = new RootCommand( Description );
			foreach ( var entry in Options ) {
				Option<string> stringOption = new Option<string>( entry.Key, entry.Value ) { IsRequired = true };
				stringOption.AddValidator(
					optionResult => {
						IEnumerable<string> emptyStrings =
							optionResult.Tokens
								.Select( t => t.Value )
								.Where( s => String.IsNullOrEmpty( s ) );
						if ( emptyStrings.Count() == 0 ) {
							return null;
						} else {
							return $"Option '{entry.Key[0]}' must not be empty.";
						}
					}
				);
				Option<DirectoryInfo> dirOption = new Option<DirectoryInfo>( entry.Key, entry.Value ) { IsRequired = true };
				if ( entry.Key[0] == "--datadir" ) dirOption.ExistingOnly();
				else if ( entry.Key[0] == "--outputdir" ) dirOption.LegalFilePathsOnly();
				stringCommand.AddOption( stringOption );
				dirCommand.AddOption( dirOption );
			}
			stringCommand.Handler = CommandHandler.Create<string, string>( ( datadir, outputdir ) => {
				dirCommand.Handler = CommandHandler.Create<DirectoryInfo, DirectoryInfo>( OptionsHandler );
				return dirCommand.Invoke( args );
			} );
			return stringCommand.Invoke( args );
		}
		static void OptionsHandler( DirectoryInfo dataDir, DirectoryInfo outputDir ) {
			LoadAll( dataDir );
			WriteAll( outputDir );
		}
		/// <summary>
		/// Loads all available game data
		/// </summary>
		/// <remarks>
		/// <see cref="LoadAll(DirectoryInfo)"/> loads game information from a
		/// game data directory into the <see cref="Program.Game"/> static
		/// property. All information that is extractable from the data
		/// directory (including all version and all assets and components
		/// within those versions) will be loaded.
		/// </remarks>
		static void LoadAll( DirectoryInfo dataDir ) {
			Game = new Game();
			Game.LoadAll( dataDir.FullName );
		}
		/// <summary>
		/// Outputs all loaded <see cref="Game"/> data
		/// </summary>
		/// <remarks>
		/// <see cref="WriteAll(DirectoryInfo)"/> saves all data that has been
		/// loaded into the <see cref="Program.Game"/> static property into the
		/// output directory. If no data has been loaded prior to calling <see
		/// cref="WriteAll(DirectoryInfo)"/>, <see
		/// cref="LoadAll(DirectoryInfo)"/> will be run first.
		/// </remarks>
<<<<<<< HEAD
		static void WriteAll() {
			string saveDirName = null;
			if ( Arguments is null ) {
				GetArguments();
			}
			if ( Arguments.ContainsKey( "outputdir" ) ) {
				saveDirName = Arguments["outputdir"];
			} else {
				System.Console.WriteLine( "You must provide the name of an output directory." );
			}
			Game.ToJsonFiles( saveDirName );
			Game.WriteCSVs( saveDirName );
=======
		static void WriteAll( DirectoryInfo saveDir ) {
			Game.ToJsonFiles( saveDir );
			Game.WriteCSVs( saveDir );
>>>>>>> d39fd0ab
		}
	}
}<|MERGE_RESOLUTION|>--- conflicted
+++ resolved
@@ -81,24 +81,9 @@
 		/// cref="WriteAll(DirectoryInfo)"/>, <see
 		/// cref="LoadAll(DirectoryInfo)"/> will be run first.
 		/// </remarks>
-<<<<<<< HEAD
-		static void WriteAll() {
-			string saveDirName = null;
-			if ( Arguments is null ) {
-				GetArguments();
-			}
-			if ( Arguments.ContainsKey( "outputdir" ) ) {
-				saveDirName = Arguments["outputdir"];
-			} else {
-				System.Console.WriteLine( "You must provide the name of an output directory." );
-			}
-			Game.ToJsonFiles( saveDirName );
-			Game.WriteCSVs( saveDirName );
-=======
 		static void WriteAll( DirectoryInfo saveDir ) {
 			Game.ToJsonFiles( saveDir );
 			Game.WriteCSVs( saveDir );
->>>>>>> d39fd0ab
 		}
 	}
 }