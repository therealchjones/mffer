--- conflicted
+++ resolved
@@ -19,17 +19,11 @@
 	echo "	-v	print more information; specify twice for debug output"
 }
 
-<<<<<<< HEAD
-# Specific versions of python packages to install via pip
-GPLAYDL='gplaydl==1.3.5'
-GPAPI='git+https://github.com/marty0678/googleplay-api.git@a64cb59f8c139f549b9650d66e68b1f03d158b7e'
-=======
 GOOGLE_EMAIL=""
 GOOGLE_PASSWORD=""
 
 # Non-POSIX tools used in this script:
 # git, python3, pip3, mktemp
->>>>>>> b8c45370
 
 # Prints an absolute pathname corresponding to path $1
 #
@@ -293,14 +287,6 @@
 fi
 cp -a "$MFFTEMPDIR/googleplay-api/gpapi/"* "$GPAPIDIR" || exit 1
 
-<<<<<<< HEAD
-if ! pip3 install --upgrade --force-reinstall "$GPAPI" >"$DEBUGOUT" 2>&1 \
-	|| ! pip3 install --upgrade --force-reinstall "$GPLAYDL" >"$DEBUGOUT" 2>&1 \
-	|| ! echo "Enter a Google account username and password to download MFF." \
-	|| ! echo "(You'll need an app password to allow access to this program.)" \
-	|| ! gplaydl configure \
-	|| ! gplaydl download --packageId com.netmarble.mherosgb --path "$MFFTEMPDIR" >"$DEBUGOUT"; then
-=======
 echo "Downloading files" >"$VERBOSEOUT"
 # Gets a version label formatted like "8.1.0-195390" while downloading the files
 if ! VERSION_LABEL="$(
@@ -328,7 +314,6 @@
 print(versionString+'-'+str(versionCode))
 EOF
 )"; then
->>>>>>> b8c45370
 	echo "Unable to download MFF" >&2
 	exit 1
 fi
