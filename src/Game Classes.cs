using System;
using System.Collections.Generic;
using System.IO;
using System.Linq;

namespace Mffer {
	/// <summary>
	/// Represents a game, including one or more versions
	/// </summary>
	/// <remarks>
	/// This is the primary class of the Mffer namespace, and public
	/// interaction should be via this class. Abstractly, each game instance
	/// includes individual player data as well as one or more versions of the
	/// game, each of which includes zero or more game components (such as a
	/// character roster or list of story stages). Methods allow loading game
	/// data from the filesystem, saving consolidated data to a file, and
	/// saving individual CSV files for use elsewhere.
	/// </remarks>
	public class Game {
		/// <summary>
		/// Gets or sets the name of the game
		/// </summary>
		public string Name { get; set; }
		/// <summary>
		/// Gets or sets the included versions of the game
		/// </summary>
		public List<Version> Versions { get; set; }
		/// <summary>
		/// Initializes a new instance of the <see cref="Game"/> class and
		/// sets its name
		/// </summary>
		/// <param name="gameName">game name</param>
		public Game( string gameName ) {
			Name = gameName;
			Versions = new List<Version>();
		}
		/// <summary>
		/// Loads all game data from a directory into the <see cref="Game"/>
		/// instance
		/// </summary>
		/// <param name="dir">path of a directory containing game data</param>
		public void LoadAllData( string dir ) {
			DataDirectory dataDir = new DataDirectory( dir );
			List<string> versionNames = dataDir.GetVersionNames();
			foreach ( string versionName in versionNames ) {
				Version version = new Version( versionName );
				version.Preferences = dataDir.GetPreferences( versionName );
				version.Assets = dataDir.GetAssets( versionName );
				version.LoadAllComponents();
				Versions.Add( version );
			}
		}
		/// <summary>
		/// Write all loaded data to a file
		/// </summary>
		/// <remarks>
		/// <para>This method saves all loaded data from the <see cref="Game"/>
		/// to a single file in JSON format, hierarchically arranged by game,
		/// version, and components and assets. <paramref name="fileName"/>
		/// is created if it does not exist (but its parent directory does);
		/// <paramref name="fileName"/> is overwritten if it already
		/// exists.</para>
		/// <para>File access is obtained via the
		/// <see cref="System.IO.StreamWriter.StreamWriter(string)"/> method;
		/// see that method's description for exceptions that may be
		/// thrown.</para>
		/// </remarks>
		/// <param name="fileName">The file path in which to save game
		/// data</param>
		public void SaveAllData( string fileName ) {
			// implemented as streamwriter at all levels because using a string or
			// similar uses up all memory, same with JsonSerializer
			using ( StreamWriter file = new StreamWriter( fileName ) ) {
				file.WriteLine( "{" );
				file.WriteLine( $"\t\"{Name}\" : " + "{" );
				int versionCounter = 0;
				foreach ( Version version in Versions ) {
					// WriteJson should consistently write the instance as one or more
					// JSON members (string: element) without a bare root element, and without
					// a newline on the last line. It is on the caller to provide appropriate
					// wrapping. The (optional) second argument prepends each line of
					// the JSON output with that number of tabs
					version.WriteJson( file, 2 );
					versionCounter++;
					if ( versionCounter < Versions.Count ) {
						file.Write( "," );
					}
					file.WriteLine( "" );
				}
				file.WriteLine( "\t}" );
				file.WriteLine( "}" );
			}
			return;
		}

		/// <summary>
		/// Represents a single version of a <see cref="Game"/>
		/// </summary>
		/// <remarks>
		/// This is a private class. Different versions of a game may vary in
		/// nearly all data; almost all game data are contained within a
		/// <see cref="Version"/>, including the various <see cref="Component"/>s
		/// and <see cref="AssetFile"/>s. Methods allow loading data from a
		/// <see cref="DataDirectory"/>, writing the version's
		/// <see cref="AssetObject"/> and <see cref="Component"/> data to an existing
		/// stream, and writing individual <see cref="Component"/> data in CSV
		/// format to an existing stream.
		/// </remarks>
		public class Version {
			/// <summary>
			/// Gets or sets the name of the <see cref="Version"/>
			/// </summary>
			public string Name { get; set; }
			/// <summary>
			/// Gets or sets the list of included <see cref="Component"/>, indexed
			/// by Component name
			/// </summary>
			public Dictionary<string, Component> Components { get; set; }
			/// <summary>
			/// Gets or sets the group of <see cref="AssetFile"/>s associated with
			/// this <see cref="Version"/>
			/// </summary>
			public AssetBundle Assets { get; set; }
			/// <summary>
			/// Gets or sets the <see cref="PreferenceFile"/> associated with this
			/// <see cref="Version"/>
			/// </summary>
			public PreferenceFile Preferences { get; set; }
			/// <summary>
			/// Initializes a new instance of the <see cref="Version"/> class
			/// </summary>
			public Version() {
				Name = "";
				Components = new Dictionary<string, Component>();
				Assets = new AssetBundle();

				AddComponent( new Localization() );
				AddComponent( new Roster() );
			}
			/// <summary>
			/// Initializes a new instance of the <see cref="Version"/>
			/// class and sets its name
			/// </summary>
			/// <param name="versionName">The name of the version</param>
			/// <seealso cref="Version.Version()"/>
			public Version( string versionName ) : this() {
				Name = versionName;
			}
			/// <summary>
			/// Adds a <see cref="Component"/> to this <see cref="Version"/>
			/// </summary>
			/// <param name="component"><see cref="Component"/> to associate with
			/// this <see cref="Version"/></param>
			void AddComponent( Component component ) {
				Components.Add( component.Name, component );
			}
			/// <summary>
			/// Loads data into all of the included <see cref="Component"/>s
			/// </summary>
			public void LoadAllComponents() {
				foreach ( Component component in Components.Values ) {
					LoadComponent( component );
				}
			}
			/// <summary>
			/// Loads data into the <see cref="Component"/> named
			/// <paramref name="componentName"/>
			/// </summary>
			/// <remarks>
			/// Will load available data into the <see cref="Component"/> named
			/// <paramref name="componentName"/> if it has already been added to
			/// the <see cref="Version.Components"/> list.
			/// </remarks>
			/// <param name="componentName">The name of the
			/// <see cref="Component"/></param>
			/// <exception cref="System.ArgumentException">Thrown when no component
			/// named <paramref name="componentName"/> is loaded</exception>
			/// <seealso cref="Version.AddComponent(Component)"/>
			/// <seealso cref="Version.LoadComponent(Component)"/>
			public void LoadComponent( string componentName ) {
				if ( Components.ContainsKey( componentName ) ) {
					LoadComponent( Components[componentName] );
				} else {
					throw new Exception( $"Unable to load; no component named '{componentName}'" );
				}
			}
			/// <summary>
			/// Loads data into the given <see cref="Component"/>
			/// </summary>
			/// <remarks>
			/// Will load available data into <paramref name="component"/> from
			/// <see cref="AssetFile"/>s named in
			/// <see cref="Component.BackingAssets"/>. (The assets will be loaded
			/// if they aren't already.) If data has already been loaded into
			/// <paramref name="component"/>, it will not be changed.
			/// </remarks>
			/// <param name="component">The <see cref="Component"/> to load with data</param>
			/// <exception cref="System.ApplicationException">Thrown if a required
			/// <see cref="AssetFile"/> from <paramref name="component"/>'s
			/// <see cref="Component.BackingAssets"/> or a required <see cref="Component"/>
			/// from <see cref="Component.Dependencies"/> is not found or cannot be
			/// loaded.</exception>
			public void LoadComponent( Component component ) {
				if ( !component.IsLoaded() ) {
					foreach ( string assetName in component.BackingAssets.Keys.ToList<string>() ) {
						if ( component.BackingAssets[assetName] == null ) {
							if ( Assets.AssetFiles.ContainsKey( assetName ) ) {
								component.BackingAssets[assetName] = Assets.AssetFiles[assetName];
							} else if ( assetName.Contains( "||" ) ) {
								foreach ( string possibleAssetName in assetName.Split( "||" ) ) {
									string possibleName = possibleAssetName.Trim();
									if ( String.IsNullOrEmpty( possibleName ) ) continue;
									if ( component.BackingAssets.ContainsKey( possibleName ) ) {
										component.BackingAssets.Remove( assetName );
										break;
									}
									if ( Assets.AssetFiles.ContainsKey( possibleName ) ) {
										component.BackingAssets.Add( possibleName, Assets.AssetFiles[possibleName] );
										component.BackingAssets.Remove( assetName );
										break;
									}
								}
								if ( component.BackingAssets.ContainsKey( assetName ) ) {
									string assetsString = String.Join( ", ", assetName.Split( "||" ) );
									throw new ApplicationException( $"Unable to find any of the possible assets ({assetsString}) for component '{component.Name}'" );
								}
							} else if ( assetName == "Preferences" ) {
								if ( Preferences is null ) {
									throw new ApplicationException( $"Unable to access preferences for component {component.Name}; not found or not preloaded." );
								} else {
									component.BackingAssets[assetName] = Preferences;
								}
							} else {
								throw new ApplicationException( $"Unable to load asset '{assetName}' for component '{component.Name}'" );
							}
						}
					}
					foreach ( string componentName in component.Dependencies.Keys.ToList<string>() ) {
						if ( Components.ContainsKey( componentName ) ) {
							LoadComponent( componentName );
							component.Dependencies[componentName] = Components[componentName];
						} else {
							throw new ApplicationException( $"Unable to load dependencies for component {component.Name}: could not find component named {componentName}." );
						}
					}
					component.Load();
				}
			}
			/// <summary>
			/// Writes <see cref="Version"/> data to an existing stream in JSON format
			/// </summary>
			/// <remarks>
			/// <para><see cref="Version.WriteJson(StreamWriter, int)"/> outputs all
			/// data from this <see cref="Version"/> to the
			/// <see cref="System.IO.StreamWriter"/> stream
			/// <paramref name="file"/> in JSON format. In order to accomodate
			/// writing this data as part of a larger JSON document while
			/// maintaining readability, the optional <paramref name="tabs"/>
			/// parameter indicates a number of tab characters to insert at the
			/// beginning of each line.</para>
			/// <para><see cref="Version.WriteJson(StreamWriter, int)"/> works by
			/// building the text for a <c>Version</c> JSON object and then
			/// calling the <c>WriteJson()</c> method for each
			/// <see cref="Component"/> and <see cref="AssetObject"/> associated
			/// with this version. The generic <c>WriteJson()</c> is called in
			/// turn for each property of each descendant of the <c>Version</c>.
			/// <c>WriteJson()</c> outputs a single JSON value (string, array, or
			/// object) without a trailing newline.</para>
			/// </remarks>
			/// <param name="file"><see cref="System.IO.StreamWriter"/> stream to which to write</param>
			/// <param name="tabs">Baseline number of tab characters to insert
			/// before each line of output</param>
			/// <seealso href="https://json.org">JSON.org</seealso>
			public void WriteJson( StreamWriter file, int tabs = 0 ) {
				for ( int i = 0; i < tabs; i++ ) {
					file.Write( "\t" );
				}
				file.WriteLine( $"\"{Name}\" : " + "{" );
				for ( int i = 0; i < tabs + 1; i++ ) {
					file.Write( "\t" );
				}
				file.WriteLine( "\"Assets\" : {" );
				Assets.WriteJson( file, tabs + 2 );
				file.WriteLine();
				for ( int i = 0; i < tabs + 1; i++ ) {
					file.Write( "\t" );
				}
				file.Write( "}" );
				if ( Components.Count > 0 ) {
					file.WriteLine( "," );
					for ( int i = 0; i < tabs + 1; i++ ) {
						file.Write( "\t" );
					}
					file.WriteLine( "\"Components\" : {" );
					int componentCounter = 0;
					List<string> components = Components.Keys.ToList<string>();
					components.Sort();
					foreach ( string key in components ) {
						Component component = Components[key];
						component.WriteJson( file, tabs + 2 );
						componentCounter++;
						if ( componentCounter < Components.Count - 1 ) {
							file.WriteLine( "," );
						}
					}
					file.WriteLine();
					for ( int i = 0; i < tabs + 1; i++ ) {
						file.Write( "\t" );
					}
					file.Write( "}" );
				}
				if ( !( Preferences is null ) && !String.IsNullOrEmpty( Preferences.Name ) ) {
					file.WriteLine( "," );
					for ( int i = 0; i < tabs + 1; i++ ) {
						file.Write( "\t" );
					}
					file.WriteLine( "\"Preferences\" : {" );
					Preferences.WriteJson( file, tabs + 2 );
					file.WriteLine();
					for ( int i = 0; i < tabs + 1; i++ ) {
						file.Write( "\t" );
					}
					file.Write( "}" );
				}
				file.WriteLine();
				for ( int i = 0; i < tabs; i++ ) {
					file.Write( "\t" );
				}
				file.Write( "}" );
			}
		}
		/// <summary>
		/// Represents a generic part of a game's content
		/// </summary>
		/// <remarks>
		/// Major game content is represented by derivatives of the
		/// <see cref="Component"/> class. This class includes the base
		/// properties and methods applicable to all derivatives, including
		/// lists of the <see cref="AssetObject"/>s and other
		/// <see cref="Component"/>s
		/// required for loading data into the instance or evaluating or printing
		/// the data.
		/// </remarks>
		public class Component {
			/// <summary>
			/// Gets or sets the name of the <see cref="Component"/>
			/// </summary>
			public string Name { get; set; }
			/// <summary>
			/// Gets or sets a collection of <see cref="AssetObject"/>s storing
			/// data to be loaded into the <see cref="Component"/>, indexed by
			/// name.
			/// </summary>
			/// <remarks>
			/// Required <see cref="AssetObject"/>s should be named in the keys of
			/// <see cref="Component.BackingAssets"/> when the derived instance
			/// is initialized. When the parent <see cref="Version"/> loads data
			/// into the <see cref="Component"/>, it must first load the named
			/// <c>AssetObject</c>s and place them into the associated values of
			/// <c>BackingAssets</c>.
			/// </remarks>
			public Dictionary<string, GameObject> BackingAssets { get; set; }
			/// <summary>
			/// Gets or sets a collection of <see cref="Component"/>s referred to
			/// by this <see cref="Component"/>, indexed by name.
			/// </summary>
			/// <remarks>
			/// Required <see cref="Component"/>s should be named in the keys of
			/// <see cref="Component.Dependencies"/> when the derived instance
			/// is initialized. When the parent <see cref="Version"/> loads data
			/// into this <see cref="Component"/>, it must first load the named
			/// <c>Component</c>s and place them into the associated values of
			/// <c>Dependencies</c>.
			/// </remarks>
			public Dictionary<string, Component> Dependencies { get; set; }
			/// <summary>
			/// Initializes a new instance of the <see cref="Component"/> class
			/// </summary>
			protected Component() {
				BackingAssets = new Dictionary<string, GameObject>();
				Dependencies = new Dictionary<string, Component>();
			}
			/// <summary>
			/// Adds the name of an asset to the list of
			/// <see cref="BackingAssets"/> for this <see cref="Component"/>
			/// </summary>
			/// <remarks>
			/// No validation or checking of the <paramref name="assetName"/>
			/// parameter is performed at the time of adding the
			/// <see cref="AssetFile"/> name to the <see cref="BackingAssets"/> list.
			/// This is deferred until attempting to load data into the
			/// <see cref="Component"/> as the <c>BackingAssets</c> list may
			/// be created before all <c>Asset</c>s are loaded.
			/// </remarks>
			/// <param name="assetName">The name of the <see cref="AssetFile"/> to
			/// add</param>
			public virtual void AddBackingAsset( string assetName ) {
				if ( !BackingAssets.ContainsKey( assetName ) ) {
					BackingAssets.Add( assetName, null );
				}
			}
			/// <summary>
			/// Adds the name of an asset to the list of
			/// <see cref="Dependencies"/> for this <see cref="Component"/>
			/// </summary>
			/// <remarks>
			/// No validation or checking of the <paramref name="componentName"/>
			/// parameter is performed at the time of adding the
			/// <see cref="Component"/> name to the <see cref="Dependencies"/> list.
			/// This is deferred until attempting to load data into the
			/// <see cref="Component"/> as the <c>Dependencies</c> list may
			/// be created before all <c>Component</c>s are loaded.
			/// </remarks>
			/// <param name="componentName">The name of the <see cref="Component"/>
			/// to add</param>
			public virtual void AddDependency( string componentName ) {
				if ( !Dependencies.ContainsKey( componentName ) ) {
					Dependencies.Add( componentName, null );
				}
			}
			/// <summary>
			/// Outputs data from this <see cref="Component"/> in JSON format
			/// </summary>
			/// <param name="file"><see cref="System.IO.StreamWriter"/> stream to which to write</param>
			/// <param name="tabs">Baseline number of tab characters to insert
			/// before each line of output</param>
			/// <seealso cref="Version.WriteJson(StreamWriter, int)"/>
			public virtual void WriteJson( StreamWriter file, int tabs = 0 ) {
			}
			/// <summary>
			/// Outputs select data from this <see cref="Component"/> in CSV format
			/// </summary>
			/// <remarks>
			/// <see cref="WriteCSV( StreamWriter )"/> writes data from the
			/// <see cref="Component"/> to <paramref name="file"/> in a format
			/// useful for importing into a spreadsheet. <c>WriteCSV()</c> is not
			/// intended to losslessly output all of the <see cref="Component"/>'s
			/// data, but rather to present select data in usable format for
			/// further processing. For the former purpose, use
			/// <see cref="WriteJson(StreamWriter,int)"/>.
			/// </remarks>
			/// <param name="file"><see cref="StreamWriter"/> stream to which to
			/// write</param>
			public virtual void WriteCSV( StreamWriter file ) {
			}
			/// <summary>
			/// Loads data into this <see cref="Component"/>
			/// </summary>
			/// <remarks>
			/// <see cref="Component.Load()"/> uses objects loaded into
			/// <see cref="Component.BackingAssets"/> and
			/// <see cref="Component.Dependencies"/> to load data into
			/// <see cref="Component"/>'s other properties. As the
			/// <c>Component</c> does not have access to the overall
			/// sets of <see cref="Version.Assets"/> and
			/// <see cref="Version.Components"/>, both
			/// <c>BackingAssets</c> and <c>Dependencies</c> must be loaded by an
			/// ancestor instance (e.g., via
			/// <see cref="Version.LoadComponent(Component)"/>) before
			/// <c>Component.Load()</c> can successfully run.
			/// </remarks>
			/// <exception cref="System.ApplicationException">Thrown if objects
			/// have not been loaded into <see cref="BackingAssets"/> or
			/// <see cref="Dependencies"/> before running
			/// <see cref="Load()"/></exception>
			public virtual void Load() {
				if ( IsLoaded() ) return;
				if ( BackingAssets.Count != 0 ) {
					foreach ( KeyValuePair<string, GameObject> item in BackingAssets ) {
						if ( String.IsNullOrWhiteSpace( item.Key ) ) {
							BackingAssets.Remove( item.Key );
						} else {
							if ( item.Value == null ) {
								throw new Exception( $"Unable to load {Name}: backing asset {item.Key} not loaded. Preload needed." );
							}
						}
					}
				}
				if ( Dependencies.Count != 0 ) {
					foreach ( KeyValuePair<string, Component> item in Dependencies ) {
						if ( String.IsNullOrWhiteSpace( item.Key ) ) {
							Dependencies.Remove( item.Key );
						} else {
							if ( item.Value == null || !item.Value.IsLoaded() ) {
								throw new Exception( $"Unable to load {Name}: dependency {item.Key} not loaded. Preload needed." );
							}
						}
					}
				}
			}
			/// <summary>
			/// Reports whether the <see cref="Component"/> has already been
			/// loaded
			/// </summary>
			/// <remarks>
			/// <see cref="Component.IsLoaded()"/> analyzes the data in
			/// <c>Component</c>'s properties to determine whether the
			/// <c>Component</c> has already been loaded (e.g., via
			/// <see cref="Component.Load()"/>). Note that this not imply that
			/// if <c>Component.Load()</c> were run again the properties
			/// would be unchanged. In practice, <c>Component.Load()</c> should
			/// only be run after all <see cref="Component.BackingAssets"/> and
			/// <see cref="Component.Dependencies"/> have been loaded, so the
			/// property loading should be reproducible at any point afterward.
			/// </remarks>
			/// <returns><c>true</c> if the <see cref="Component"/> contains
			/// data loaded data, <c>false</c> otherwise</returns>
			public virtual bool IsLoaded() {
				return true;
			}
		}
		/// <summary>
		/// Provides access to the string localiization dictionary
		/// </summary>
		/// <remarks>
		/// The <see cref="Localization"/> class is a derivative of
		/// <see cref="Component"/> to provide access to the
		/// <see cref="Version"/>'s string localization dictionary. This includes
		/// methods to build the dictionary from the appropriate
		/// <see cref="AssetFile"/>, translate encoded strings into localized
		/// strings, and output the full dictionary as a JSON object.
		/// </remarks>
		public class Localization : Component {
			/// <summary>
			/// Gets or sets the dictionary object
			/// </summary>
			Dictionary<string, string> LocalDictionary { get; set; }
			/// <summary>
			/// Gets or sets the name of the localization language
			/// </summary>
			public string Language { get; set; }
			/// <summary>
			/// Initializes a new instance of the <see cref="Localization"/>
			/// <see cref="Component"/>-derived class.
			/// </summary>
			public Localization() : base() {
				Name = "Localization";
				LocalDictionary = new Dictionary<string, string>();
				Language = "en";
				AddBackingAsset( $"localization/localization_{Language}.csv||LocalizationTable_{Language}" );
			}
			/// <summary>
			/// Determines whether the <see cref="Localization"/> has been
			/// loaded.
			/// </summary>
			/// <returns><c>true</c> if the <see cref="Localization"/> already
			/// contains loaded data, <c>false</c> otherwise.</returns>
			/// <seealso cref="Component.IsLoaded()"/>
			public override bool IsLoaded() {
				return LocalDictionary.Count != 0;
			}
			/// <summary>
			/// Loads data into this <see cref="Localization"/>
			/// </summary>
			/// <seealso cref="Component.Load()"/>
			public override void Load() {
				base.Load();
				AssetObject DictionaryAsset = (AssetObject)( BackingAssets.First().Value );
				// the localization dictionary was a CSV in 6.2.0, but is in an asset in
				// 6.7.0; will have to manage differently
				if ( BackingAssets.First().Key.EndsWith( ".csv", StringComparison.InvariantCultureIgnoreCase ) ) {
					foreach ( AssetObject entry in DictionaryAsset.Properties["m_Script"].Array ) {
						LocalDictionary[entry.Properties["KEY"].String] = entry.Properties["TEXT"].String;
					}
				} else {
					Dictionary<string, string> keys = new Dictionary<string, string>();
					Dictionary<string, string> values = new Dictionary<string, string>();
					foreach ( int keyNum in Enumerable.Range( 0, DictionaryAsset.Properties["keyTable"].Properties["keys"].Properties["Array"].Array.Count() ) ) {
						keys.Add( DictionaryAsset.Properties["keyTable"].Properties["keys"].Properties["Array"].Array[keyNum].Properties["data"].String,
							DictionaryAsset.Properties["keyTable"].Properties["values"].Properties["Array"].Array[keyNum].Properties["data"].String );
					}
					foreach ( int keyNum in Enumerable.Range( 0, DictionaryAsset.Properties["valueTable"].Properties["keys"].Properties["Array"].Array.Count() ) ) {
						values.Add( DictionaryAsset.Properties["valueTable"].Properties["keys"].Properties["Array"].Array[keyNum].Properties["data"].String,
							DictionaryAsset.Properties["valueTable"].Properties["values"].Properties["Array"].Array[keyNum].Properties["data"].String );
					}
					if ( new HashSet<string>( keys.Values ).Count() == values.Count() ) {
						LocalDictionary = Enumerable.Range( 0, keys.Count() ).ToDictionary(
							i => keys.Keys.ToList()[i],
							i => values[keys.Values.ToList()[i]] );
					} else {
						throw new Exception( "Unable to build localization dictionary; invalid entries" );
					}
				}
			}
			/// <summary>
			/// Decodes a string using the <see cref="Localization"/> dictionary
			/// </summary>
			/// <param name="input">An encoded string to be decoded</param>
			/// <returns>The decoded and localized string</returns>
			public string GetString( string input ) {
				if ( BackingAssets.First().Key.EndsWith( ".csv", StringComparison.InvariantCultureIgnoreCase ) ) {
					return LocalDictionary[input];
				} else {
					return LocalDictionary[MakeHash( input )];
				}
			}
			/// <summary>
			/// Creates a reproducible numeric hash from a string
			/// </summary>
			/// <remarks>
			/// Recent versions of Marvel Future Fight use a dictionary with hashed
			/// strings as keys rather than a flat CSV file for the localization
			/// asset. <see cref="Localization.MakeHash(string)"/> calculates that
			/// hash given the non-localized <paramref name="input"/> string.
			/// </remarks>
			/// <param name="input">The string to be hashed</param>
			/// <returns>The hashed string</returns>
			string MakeHash( string input ) {
				int result = 0;
				char[] textBytes = input.ToCharArray();
				int i = 0;
				int length = textBytes.Length;
				int thisCharIndex = 0;
				if ( i < length - 1 ) {
					int nextCharIndex = 1;
					do {
						byte thisChar = Convert.ToByte( textBytes[thisCharIndex] );
						byte nextChar = Convert.ToByte( textBytes[nextCharIndex] );
						int subresult = ( ( ( result << 5 ) - result ) + Convert.ToInt32( thisChar ) );
						result = ( subresult << 5 ) - subresult + Convert.ToInt32( nextChar );
						i = i + 2;
						thisCharIndex = i;
						nextCharIndex = i + 1;
					}
					while ( i < length - 1 );
				}
				if ( i < length ) {
					result = ( ( result << 5 ) - result ) + Convert.ToInt32( textBytes[thisCharIndex] );
				}
				return result.ToString();
			}
			/// <summary>
			/// Outputs data from this <see cref="Localization"/> in JSON format
			/// </summary>
			/// <param name="file"><see cref="System.IO.StreamWriter"/> stream to
			/// which to write</param>
			/// <param name="tabs">Baseline number of tab characters to insert
			/// before each line of output</param>
			/// <seealso cref="Version.WriteJson(StreamWriter, int)"/>
			public override void WriteJson( StreamWriter file, int tabs = 0 ) {

			}
		}
		/// <summary>
		/// Represents a collection of all playable characters in the
		/// <see cref="Game"/>
		/// </summary>
		/// <remarks>
		/// <para><see cref="Roster"/> is derived from the <see cref="Component"/>
		/// class and includes methods to load and present data about the
		/// <see cref="Game"/>'s characters.</para>
		/// <para>The data model for the <c>Roster</c> is hierarchical; each
		/// <see cref="Character"/> has multiple <see cref="Uniform"/>s, each of
		/// which has different properties associated with different
		/// <see cref="CharacterLevel"/>s. Each type has several properties that
		/// do not vary between descendants of that type. For instance, the
		/// <see cref="Uniform.Gender"/> of a given <c>Character</c> and <c>Uniform</c> is
		/// the same regardless of <c>CharacterLevel</c>.</para>
		/// </remarks>
		public class Roster : Component {
			/// <summary>
			/// Gets or sets a list of the <see cref="Game"/>'s
			/// <see cref="Character"/>s indexed by the <c>Character</c>s'
			/// <see cref="Character.GroupId"/>s.
			/// </summary>
			public Dictionary<string, Character> Characters { get; set; } // by groupId
			/// <summary>
			/// Initializes a new instance of the <see cref="Roster"/> class
			/// </summary>
			/// <seealso cref="Component.Component()"/>
			public Roster() : base() {
				Name = "Roster";
				Characters = new Dictionary<string, Character>();
				AddBackingAsset( "IntHeroDataDictionary" );
				AddDependency( "Localization" );
			}
			/// <summary>
			/// Determines whether the <see cref="Roster"/> has been
			/// loaded.
			/// </summary>
			/// <returns><c>true</c> if the <see cref="Roster"/> already
			/// contains loaded data, <c>false</c> otherwise.</returns>
			/// <seealso cref="Component.IsLoaded()"/>
			public override bool IsLoaded() {
				return Characters.Count != 0;
			}
<<<<<<< HEAD
			/// <summary>
			/// Loads data into this <see cref="Roster"/>
			/// </summary>
			/// <seealso cref="Component.Load()"/>
			public override void Load() {
				base.Load();
				AssetObject asset = ( (AssetObject)BackingAssets["IntHeroDataDictionary"] ).Properties["values"].Properties["Array"];
				Localization LocalDictionary = (Localization)Dependencies["Localization"];
				List<string> AllHeroIds = new List<string>();
				foreach ( AssetObject entry in asset.Array ) {
					if ( entry.Properties["data"].Properties["isVisible"].String == "1" ) {
						Character character;
						string groupId = entry.Properties["data"].Properties["groupId"].String;
						if ( Characters.ContainsKey( groupId ) ) {
							character = Characters[groupId];
						} else {
							character = new Character();
							character.GroupId = groupId;
							Characters.Add( groupId, character );
=======
			return result.ToString();
		}
		/// <summary>
		/// Outputs data from this <see cref="Localization"/> in JSON format
		/// </summary>
		/// <param name="file"><see cref="System.IO.StreamWriter"/> stream to
		/// which to write</param>
		/// <param name="tabs">Baseline number of tab characters to insert
		/// before each line of output</param>
		/// <seealso cref="Version.WriteJson(StreamWriter, int)"/>
		public override void WriteJson( StreamWriter file, int tabs = 0 ) {

		}
	}
	/// <summary>
	/// Represents a collection of all playable characters in the <see
	/// cref="Game"/>
	/// </summary>
	/// <remarks>
	/// <para><see cref="Roster"/> is derived from the <see cref="Component"/>
	/// class and includes methods to load and present data about the
	/// <see cref="Game"/>'s characters.</para>
	/// <para>The data model for the <see cref="Roster"/> is hierarchical; each
	/// <see cref="Character"/> has multiple <see cref="Uniform"/>s, each of
	/// which has different properties associated with different
	/// <see cref="CharacterLevel"/>s. Each type has several properties that do not
	/// vary between descendants of that type. For instance, the
	/// <see cref="Uniform.Gender"/> of a given <see cref="Character"/> and
	/// <see cref="Uniform"/> is the same regardless of
	/// <see cref="CharacterLevel"/>.</para>
	/// </remarks>
	public class Roster : Component {
		/// <summary>
		/// Gets or sets a list of the <see cref="Game"/>'s
		/// <see cref="Character"/>s indexed by the <c>Character</c>s'
		/// <see cref="Character.GroupId"/>s.
		/// </summary>
		public Dictionary<string, Character> Characters { get; set; } // by groupId
		/// <summary>
		/// Initializes a new instance of the <see cref="Roster"/> class
		/// </summary>
		/// <seealso cref="Component.Component()"/>
		public Roster() : base() {
			Name = "Roster";
			Characters = new Dictionary<string, Character>();
			AddBackingAsset( "IntHeroDataDictionary" );
			AddBackingAsset( "PotentialAwakeningDataList" );
			AddDependency( "Localization" );
		}
		/// <summary>
		/// Determines whether the <see cref="Roster"/> has been
		/// loaded.
		/// </summary>
		/// <returns><c>true</c> if the <see cref="Roster"/> already
		/// contains loaded data, <c>false</c> otherwise.</returns>
		/// <seealso cref="Component.IsLoaded()"/>
		public override bool IsLoaded() {
			return Characters.Count != 0;
		}
		/// <summary>
		/// Loads data into this <see cref="Roster"/>
		/// </summary>
		/// <seealso cref="Component.Load()"/>
		public override void Load() {
			base.Load();
			AssetObject asset = BackingAssets["IntHeroDataDictionary"].Properties["values"].Properties["Array"];
			Localization LocalDictionary = (Localization)Dependencies["Localization"];
			List<string> AllHeroIds = new List<string>();
			foreach ( AssetObject entry in asset.Array ) {
				if ( entry.Properties["data"].Properties["isVisible"].String == "1" ) {
					Character character;
					string groupId = entry.Properties["data"].Properties["groupId"].String;
					if ( Characters.ContainsKey( groupId ) ) {
						character = Characters[groupId];
					} else {
						character = new Character();
						character.GroupId = groupId;
						Characters.Add( groupId, character );
					}
					string heroId = entry.Properties["data"].Properties["heroId"].String;
					if ( AllHeroIds.Contains( heroId ) ) {
						throw new Exception( $"HeroID {heroId} has already been used." );
					} else {
						AllHeroIds.Add( heroId );
					}
					CharacterLevel newLevel = new CharacterLevel();
					newLevel.HeroId = heroId;
					newLevel.Rank = Int32.Parse( entry.Properties["data"].Properties["grade"].String );
					newLevel.Tier = Int32.Parse( entry.Properties["data"].Properties["tier"].String );
					string baseId = newLevel.BaseId;
					Uniform uniform;
					if ( character.Uniforms.ContainsKey( baseId ) ) {
						uniform = character.Uniforms[baseId];
					} else {
						uniform = new Uniform();
						character.Uniforms.Add( baseId, uniform );
						uniform.BaseId = baseId;
						uniform.Camps = LocalDictionary.GetString( "HERO_SUBTYPE_" + entry.Properties["data"].Properties["stCamps"].String );
						uniform.CharacterName = LocalDictionary.GetString( $"HERO_{baseId}" );
						uniform.ClassType = LocalDictionary.GetString( "HEROCLASS_" + entry.Properties["data"].Properties["classType"].String );
						uniform.Gender = LocalDictionary.GetString( "HERO_SUBTYPE_" + entry.Properties["data"].Properties["stGender"].String );
						uniform.UniformGroupId = entry.Properties["data"].Properties["uniformGroupId"].String;
						uniform.UniformName = LocalDictionary.GetString( $"HERO_COSTUME_{baseId}" );
						switch ( entry.Properties["data"].Properties["mainAtk"].String ) {
							case "0": uniform.MainAtk = "Physical"; break;
							case "1": uniform.MainAtk = "Energy"; break;
>>>>>>> c439fda8
						}
						string heroId = entry.Properties["data"].Properties["heroId"].String;
						if ( AllHeroIds.Contains( heroId ) ) {
							throw new Exception( $"HeroID {heroId} has already been used." );
						} else {
							AllHeroIds.Add( heroId );
						}
						CharacterLevel newLevel = new CharacterLevel();
						newLevel.HeroId = heroId;
						newLevel.Rank = Int32.Parse( entry.Properties["data"].Properties["grade"].String );
						newLevel.Tier = Int32.Parse( entry.Properties["data"].Properties["tier"].String );
						string baseId = newLevel.BaseId;
						Uniform uniform;
						if ( character.Uniforms.ContainsKey( baseId ) ) {
							uniform = character.Uniforms[baseId];
						} else {
							uniform = new Uniform();
							character.Uniforms.Add( baseId, uniform );
							uniform.BaseId = baseId;
							uniform.Camps = LocalDictionary.GetString( "HERO_SUBTYPE_" + entry.Properties["data"].Properties["stCamps"].String );
							uniform.CharacterName = LocalDictionary.GetString( $"HERO_{baseId}" );
							uniform.ClassType = LocalDictionary.GetString( "HEROCLASS_" + entry.Properties["data"].Properties["classType"].String );
							uniform.Gender = LocalDictionary.GetString( "HERO_SUBTYPE_" + entry.Properties["data"].Properties["stGender"].String );
							uniform.UniformGroupId = entry.Properties["data"].Properties["uniformGroupId"].String;
							uniform.UniformName = LocalDictionary.GetString( $"HERO_COSTUME_{baseId}" );
							switch ( entry.Properties["data"].Properties["mainAtk"].String ) {
								case "0": uniform.MainAtk = "Physical"; break;
								case "1": uniform.MainAtk = "Energy"; break;
							}
							if ( entry.Properties["data"].Properties["ability_raid"].String != "0" ) {
								uniform.RaidAbility = LocalDictionary.GetString( "HERO_SUBTYPE_" + entry.Properties["data"].Properties["ability_raid"].String );
							}
							foreach ( AssetObject ability in entry.Properties["data"].Properties["abilitys"].Properties["Array"].Array ) {
								if ( ability.Properties["data"].String != "0" ) {
									uniform.Abilities.Add( LocalDictionary.GetString( "HERO_SUBTYPE_" + ability.Properties["data"].String ) );
								}
							}
							if ( entry.Properties["data"].Properties["ability_hidden"].String != "0" ) {
								uniform.Abilities.Add( LocalDictionary.GetString( "HERO_SUBTYPE_" + entry.Properties["data"].Properties["ability_hidden"].String ) );
							}
						}
						uniform.CharacterLevels.Add( heroId, newLevel );
						newLevel.Skills.Add( new Skill( entry.Properties["data"].Properties["leaderSkillId"].String ) );
						foreach ( AssetObject skill in entry.Properties["data"].Properties["skillIds"].Properties["Array"].Array ) {
							Skill newSkill = new Skill( skill.Properties["data"].String );
							newLevel.Skills.Add( newSkill );
						}
						newLevel.Skills.Add( new Skill( entry.Properties["data"].Properties["uniformSkillId"].String ) );
						if ( String.IsNullOrEmpty( character.BaseName ) ) {
							if ( uniform.UniformGroupId == "0" ) {
								character.BaseName = LocalDictionary.GetString( $"HERO_{baseId}" );
							}
						}
						character.Species = LocalDictionary.GetString( "HERO_SUBTYPE_" + entry.Properties["data"].Properties["species"].String );
						character.StartGrade = Int32.Parse( entry.Properties["data"].Properties["startGrade"].String );
						character.GrowType = Int32.Parse( entry.Properties["data"].Properties["growType"].String );
					}
				}
			}
			/// <summary>
			/// Outputs select data from this <see cref="Roster"/> in CSV format
			/// </summary>
			/// <remarks>
			/// <see cref="Roster.WriteCSV(StreamWriter)"/> writes a CSV
			/// containing a flat representation of all playable characters and
			/// different uniforms, and the properties associated with each. It
			/// necessarily contains multiple redundant entries and is intended
			/// for use in spreadsheet applications rather than as a manipulatable
			/// data store.
			/// </remarks>
			/// <param name="file"><see cref="StreamWriter"/> stream to which to
			/// write</param>
			/// <seealso cref="Component.WriteCSV(StreamWriter)"/>
			public override void WriteCSV( StreamWriter file ) {
				char delimiter = '|';
				List<string> header = new List<string> {
				"Group ID",
				"Base ID",
				"BaseName",
				"Character Name",
				"Uniform Name",
				"Uniform Group Id",
				"Primary Attack",
				"Type",
				"Gender",
				"Side",
				"Allies",
				"Max Tier",
				"Growth Type",
				"Abilities",
				"World Boss Ability",
				"Leader Skill",
				"Skill 1",
				"Skill 2",
				"Skill 3",
				"Passive Skill",
				"Skill 4",
				"Skill 5",
				"T2 Passive Skill",
				"T3 Skill",
				"Awakened Skill",
				"Uniform Skill"
			};
				file.WriteLine( String.Join( delimiter, header ) );
				foreach ( Character character in Characters.Values ) {
					foreach ( Uniform uniform in character.Uniforms.Values ) {
						List<string> entries = new List<string> {
						character.GroupId,
						uniform.BaseId,
						character.BaseName,
						uniform.CharacterName,
						uniform.UniformName,
						uniform.UniformGroupId,
						uniform.MainAtk,
						uniform.ClassType,
						uniform.Gender,
						uniform.Camps,
						character.Species,
						character.MaxTier.ToString(),
						character.GrowType.ToString()
					};
<<<<<<< HEAD
						int size = uniform.Abilities.Count;
						string abilities = "";
						for ( int i = 0; i < size; i++ ) {
							abilities += uniform.Abilities[i];
							if ( i < size - 1 ) abilities += ",";
=======
					int size = uniform.Abilities.Count;
					string abilities = "";
					for ( int i = 0; i < size; i++ ) {
						abilities += uniform.Abilities[i];
						if ( i < size - 1 ) abilities += ",";
					}
					entries.Add( abilities );
					entries.Add( uniform.RaidAbility );
					for ( int i = 0; i < 11; i++ ) {
						if ( i < uniform.Skills.Count && uniform.Skills[i].SkillId != "0" ) {
							entries.Add( uniform.Skills[i].SkillId );
						} else {
							entries.Add( String.Empty );
						}
					}
					foreach ( string entry in entries ) {
						if ( entry.Contains( delimiter ) ) {
							throw new FormatException( "Error: CSV delimiter is included in CSV data" );
						}
					}
					file.WriteLine( String.Join( delimiter, entries ) );
				}
			}
		}
		/// <summary>
		/// Outputs data from this <see cref="Roster"/> in JSON format
		/// </summary>
		/// <param name="file"><see cref="System.IO.StreamWriter"/> stream to
		/// which to write</param>
		/// <param name="tabs">Baseline number of tab characters to insert
		/// before each line of output</param>
		/// <seealso cref="Version.WriteJson(StreamWriter, int)"/>
		public override void WriteJson( StreamWriter file, int tabs = 0 ) {

		}
	}
	/// <summary>
	/// Represents a playable character in the <see cref="Version"/>
	/// </summary>
	/// <seealso cref="Roster"/>
	public class Character {
		/// <summary>
		/// Gets or sets the unique Group ID of the <see cref="Character"/>
		/// </summary>
		/// <remarks>
		/// Associated with the hierarchical model of the <see cref="Roster"/>
		/// are multiple identifiers for the different object levels. A
		/// <see cref="Character"/> equipped with a given <see cref="Uniform"/>
		/// at a specific rank (i.e., number of stars) is uniquely identified
		/// by a <see cref="CharacterLevel.HeroId"/>. Regardless of rank, the
		/// <see cref="Character"/> in that <see cref="Uniform"/> is identified
		/// by the <see cref="Uniform.BaseId"/>, and regardless of
		/// <see cref="Uniform"/> the <see cref="Character"/> is identified by
		/// a <see cref="Character.GroupId"/>. An additional identifier,
		/// <see cref="Uniform.UniformGroupId"/> is only unique among the
		/// <see cref="Uniform"/>s available for a given
		/// <see cref="Character"/>.
		/// </remarks>
		public string GroupId { get; set; }
		/// <summary>
		/// Gets or sets the list of <see cref="Uniform"/>s available for the
		/// <see cref="Character"/>, indexed by <see cref="Uniform.BaseId"/>
		/// </summary>
		public Dictionary<string, Uniform> Uniforms { get; set; } // by BaseId
		/// <summary>
		/// Gets or sets the name of the <see cref="Character"/> in the default
		/// <see cref="Uniform"/>
		/// </summary>
		public string BaseName { get; set; }
		/// <summary>
		/// Gets or sets the growth type of the <see cref="Character"/>
		/// </summary>
		public int GrowType { get; set; }
		/// <summary>
		/// Gets or sets the starting level (grade) of the
		/// <see cref="Character"/>
		/// </summary>
		public int StartGrade { get; set; }
		/// <summary>
		/// Gets or sets the allies (species) of the <see cref="Character"/>
		/// </summary>
		public string Species { get; set; }
		/// <summary>
		/// Gets the maximum tier of the <see cref="Character"/>
		/// </summary>
		/// <remarks>
		/// This is determined automatically by the
		/// <see cref="CharacterLevel"/>s available for each
		/// <see cref="Uniform"/>.
		/// </remarks>
		public int MaxTier {
			get {
				foreach ( Uniform uniform in Uniforms.Values ) {
					foreach ( CharacterLevel level in uniform.CharacterLevels.Values ) {
						if ( level.Tier == 3 ) return 3;
					}
					return 2;
				}
				throw new Exception( $"No uniforms found for character {BaseName} (groupId {GroupId})" );
			}
		}
		/// <summary>
		/// Gets the maximum grade (rank/stars) of the <see cref="Character"/>
		/// </summary>
		/// <remarks>
		/// This is determined automatically by the
		/// <see cref="CharacterLevel"/>s available for each
		/// <see cref="Uniform"/>.
		/// </remarks>
		public int MaxGrade {
			get {
				int maxGrade = 1;
				foreach ( Uniform uniform in Uniforms.Values ) {
					foreach ( CharacterLevel level in uniform.CharacterLevels.Values ) {
						if ( level.Rank > maxGrade ) {
							maxGrade = level.Rank;
						}
					}
				}
				return maxGrade;
			}
		}
		/// <summary>
		/// Gets the maximum heroId for this <see cref="Character"/>
		/// </summary>
		/// <remarks>
		/// This is determined automatically by the
		/// <see cref="CharacterLevel"/>s available for each
		/// <see cref="Uniform"/>.
		/// </remarks>
		public string MaxHeroId {
			get {
				string maxHeroId = "0";
				foreach ( Uniform uniform in Uniforms.Values ) {
					foreach ( CharacterLevel level in uniform.CharacterLevels.Values ) {
						if ( Convert.ToInt32( level.HeroId ) > Convert.ToInt32( maxHeroId ) ) {
							maxHeroId = level.HeroId;
						}
					}
				}
				return maxHeroId;
			}
		}
		/// <summary>
		/// Gets the initial ("native") tier for this <see cref="Character"/>
		/// </summary>
		/// <remarks>
		/// This is determined automatically by the
		/// <see cref="CharacterLevel"/>s available for each
		/// <see cref="Uniform"/>.
		/// </remarks>
		public int StartTier {
			get {
				int minTier = 8;
				foreach ( Uniform uniform in Uniforms.Values ) {
					foreach ( CharacterLevel level in uniform.CharacterLevels.Values ) {
						if ( level.Tier < minTier ) {
							minTier = level.Tier;
						}
					}
				}
				return minTier;
			}
		}
		/// <summary>
		/// Initializes a new instance of the <see cref="Character"/> class
		/// </summary>
		public Character() {
			Uniforms = new Dictionary<string, Uniform>();
		}
	}
	/// <summary>
	/// Represents a uniform available to a playable <see cref="Character"/>
	/// </summary>
	public class Uniform {
		/// <summary>
		/// Gets or sets the name of the <see cref="Uniform"/>
		/// </summary>
		public string UniformName { get; set; }
		/// <summary>
		/// Gets or sets the name of the <see cref="Character"/> when wearing
		/// this <see cref="Uniform"/>
		/// </summary>
		public string CharacterName { get; set; }
		/// <summary>
		/// Gets or sets this <see cref="Uniform"/>'s Uniform Group ID
		/// </summary>
		/// <remarks>
		/// Note that this is not the <see cref="Character.GroupId"/>.
		/// </remarks>
		public string UniformGroupId { get; set; }
		/// <summary>
		/// Gets or sets the list of <see cref="CharacterLevel"/>s, indexed
		/// by Hero ID
		/// </summary>
		/// <seealso cref="Character.GroupId"/>
		public Dictionary<string, CharacterLevel> CharacterLevels { get; set; } // by heroId
		/// <summary>
		/// Gets or sets the allies (camps) of the <see cref="Character"/> when
		/// wearing this <see cref="Uniform"/>
		/// </summary>
		public string Camps { get; set; }
		/// <summary>
		/// Gets or sets the gender of the <see cref="Character"/> when wearing
		/// this <see cref="Uniform"/>
		/// </summary>
		public string Gender { get; set; }
		/// <summary>
		/// Gets or sets the BaseId of the <see cref="Character"/> when wearing
		/// this <see cref="Uniform"/>
		/// </summary>
		public string BaseId { get; set; }
		/// <summary>
		/// Gets or sets the Class of the <see cref="Character"/> when
		/// wearing this <see cref="Uniform"/>
		/// </summary>
		public string ClassType { get; set; }
		/// <summary>
		/// Gets or sets the Ally ability of the <see cref="Character"/> when
		/// wearing this <see cref="Uniform"/>
		/// </summary>
		public string RaidAbility { get; set; }
		/// <summary>
		/// Gets or sets the main attack type of the <see cref="Character"/>
		/// when wearing this <see cref="Uniform"/>
		/// </summary>
		public string MainAtk { get; set; }
		/// <summary>
		/// Gets or sets the list of abilities of the <see cref="Character"/>
		/// when wearing this <see cref="Uniform"/>
		/// </summary>
		public List<string> Abilities { get; set; }
		/// <summary>
		/// Gets the full list of skills of the <see cref="Character"/> when
		/// wearing this <see cref="Uniform"/>
		/// </summary>
		/// <remarks>
		/// The list of <see cref="Skill"/>s available to the
		/// <see cref="Character"/> increases as the <see cref="Character"/>'s
		/// rank increases; <see cref="Skills"/> is the full list available
		/// at maximum rank.
		/// </remarks>
		public List<Skill> Skills {
			get {
				List<Skill> maxSkillSet = new List<Skill>();
				int maxCount = 0;
				foreach ( CharacterLevel level in CharacterLevels.Values ) {
					int count = 0;
					foreach ( Skill skill in level.Skills ) {
						if ( skill.SkillId != "0" ) {
							count++;
>>>>>>> c439fda8
						}
						entries.Add( abilities );
						entries.Add( uniform.RaidAbility );
						for ( int i = 0; i < 11; i++ ) {
							if ( i < uniform.Skills.Count && uniform.Skills[i].SkillId != "0" ) {
								entries.Add( uniform.Skills[i].SkillId );
							} else {
								entries.Add( String.Empty );
							}
						}
						foreach ( string entry in entries ) {
							if ( entry.Contains( delimiter ) ) {
								throw new FormatException( "Error: CSV delimiter is included in CSV data" );
							}
						}
						file.WriteLine( String.Join( delimiter, entries ) );
					}
				}
			}
			/// <summary>
			/// Outputs data from this <see cref="Roster"/> in JSON format
			/// </summary>
			/// <param name="file"><see cref="System.IO.StreamWriter"/> stream to
			/// which to write</param>
			/// <param name="tabs">Baseline number of tab characters to insert
			/// before each line of output</param>
			/// <seealso cref="Version.WriteJson(StreamWriter, int)"/>
			public override void WriteJson( StreamWriter file, int tabs = 0 ) {

			}
		}
		/// <summary>
		/// Represents a playable character in the <see cref="Version"/>
		/// </summary>
		/// <seealso cref="Roster"/>
		public class Character {
			/// <summary>
			/// Gets or sets the unique Group ID of the <see cref="Character"/>
			/// </summary>
			/// <remarks>
			/// Associated with the hierarchical model of the <see cref="Roster"/>
			/// are multiple identifiers for the different object levels. A
			/// <see cref="Character"/> equipped with a given <see cref="Uniform"/>
			/// at a specific rank (i.e., number of stars) is uniquely identified
			/// by a <see cref="CharacterLevel.HeroId"/>. Regardless of rank, the
			/// <see cref="Character"/> in that <see cref="Uniform"/> is identified
			/// by the <see cref="Uniform.BaseId"/>, and regardless of
			/// <see cref="Uniform"/> the <see cref="Character"/> is identified by
			/// a <see cref="Character.GroupId"/>. An additional identifier,
			/// <see cref="Uniform.UniformGroupId"/> is only unique among the
			/// <see cref="Uniform"/>s available for a given
			/// <see cref="Character"/>.
			/// </remarks>
			public string GroupId { get; set; }
			/// <summary>
			/// Gets or sets the list of <see cref="Uniform"/>s available for the
			/// <see cref="Character"/>, indexed by <see cref="Uniform.BaseId"/>
			/// </summary>
			public Dictionary<string, Uniform> Uniforms { get; set; } // by BaseId
			/// <summary>
			/// Gets or sets the name of the <see cref="Character"/> in the default
			/// <see cref="Uniform"/>
			/// </summary>
			public string BaseName { get; set; }
			/// <summary>
			/// Gets or sets the growth type of the <see cref="Character"/>
			/// </summary>
			public int GrowType { get; set; }
			/// <summary>
			/// Gets or sets the starting level (grade) of the
			/// <see cref="Character"/>
			/// </summary>
			public int StartGrade { get; set; }
			/// <summary>
			/// Gets or sets the allies (species) of the <see cref="Character"/>
			/// </summary>
			public string Species { get; set; }
			/// <summary>
			/// Gets the maximum tier of the <see cref="Character"/>
			/// </summary>
			/// <remarks>
			/// This is determined automatically by the
			/// <see cref="CharacterLevel"/>s available for each
			/// <see cref="Uniform"/>.
			/// </remarks>
			public int MaxTier {
				get {
					foreach ( Uniform uniform in Uniforms.Values ) {
						foreach ( CharacterLevel level in uniform.CharacterLevels.Values ) {
							if ( level.Tier == 3 ) return 3;
						}
						return 2;
					}
					throw new Exception( $"No uniforms found for character {BaseName} (groupId {GroupId})" );
				}
			}
			/// <summary>
			/// Initializes a new instance of the <see cref="Character"/> class
			/// </summary>
			public Character() {
				Uniforms = new Dictionary<string, Uniform>();
			}
		}
		/// <summary>
		/// Represents a uniform available to a playable <see cref="Character"/>
		/// </summary>
		public class Uniform {
			/// <summary>
			/// Gets or sets the name of the <see cref="Uniform"/>
			/// </summary>
			public string UniformName { get; set; }
			/// <summary>
			/// Gets or sets the name of the <see cref="Character"/> when wearing
			/// this <see cref="Uniform"/>
			/// </summary>
			public string CharacterName { get; set; }
			/// <summary>
			/// Gets or sets this <see cref="Uniform"/>'s Uniform Group ID
			/// </summary>
			/// <remarks>
			/// Note that this is not the <see cref="Character.GroupId"/>.
			/// </remarks>
			public string UniformGroupId { get; set; }
			/// <summary>
			/// Gets or sets the list of <see cref="CharacterLevel"/>s, indexed
			/// by Hero ID
			/// </summary>
			/// <seealso cref="Character.GroupId"/>
			public Dictionary<string, CharacterLevel> CharacterLevels { get; set; } // by heroId
			/// <summary>
			/// Gets or sets the allies (camps) of the <see cref="Character"/> when
			/// wearing this <see cref="Uniform"/>
			/// </summary>
			public string Camps { get; set; }
			/// <summary>
			/// Gets or sets the gender of the <see cref="Character"/> when wearing
			/// this <see cref="Uniform"/>
			/// </summary>
			public string Gender { get; set; }
			/// <summary>
			/// Gets or sets the BaseId of the <see cref="Character"/> when wearing
			/// this <see cref="Uniform"/>
			/// </summary>
			public string BaseId { get; set; }
			/// <summary>
			/// Gets or sets the Class of the <see cref="Character"/> when
			/// wearing this <see cref="Uniform"/>
			/// </summary>
			public string ClassType { get; set; }
			/// <summary>
			/// Gets or sets the Ally ability of the <see cref="Character"/> when
			/// wearing this <see cref="Uniform"/>
			/// </summary>
			public string RaidAbility { get; set; }
			/// <summary>
			/// Gets or sets the main attack type of the <see cref="Character"/>
			/// when wearing this <see cref="Uniform"/>
			/// </summary>
			public string MainAtk { get; set; }
			/// <summary>
			/// Gets or sets the list of abilities of the <see cref="Character"/>
			/// when wearing this <see cref="Uniform"/>
			/// </summary>
			public List<string> Abilities { get; set; }
			/// <summary>
			/// Gets the full list of skills of the <see cref="Character"/> when
			/// wearing this <see cref="Uniform"/>
			/// </summary>
			/// <remarks>
			/// The list of <see cref="Skill"/>s available to the
			/// <see cref="Character"/> increases as the <see cref="Character"/>'s
			/// rank increases; <see cref="Skills"/> is the full list available
			/// at maximum rank.
			/// </remarks>
			public List<Skill> Skills {
				get {
					List<Skill> maxSkillSet = new List<Skill>();
					int maxCount = 0;
					foreach ( CharacterLevel level in CharacterLevels.Values ) {
						int count = 0;
						foreach ( Skill skill in level.Skills ) {
							if ( skill.SkillId != "0" ) {
								count++;
							}
						}
						if ( count > maxCount ) {
							maxSkillSet = level.Skills;
						}
					}
					return maxSkillSet;
				}
			}
			/// <summary>
			/// Initializes a new instance of the <see cref="Uniform"/> class
			/// </summary>
			public Uniform() {
				Abilities = new List<string>();
				CharacterLevels = new Dictionary<string, CharacterLevel>();
			}
		}
		/// <summary>
		/// Represents a <see cref="Character"/> equipped with a particular
		/// <see cref="Uniform"/> at a particular rank
		/// </summary>
		public class CharacterLevel {
			/// <summary>
			/// Gets or sets the hero ID for this <see cref="CharacterLevel"/>
			/// </summary>
			/// <seealso cref="Character.GroupId"/>
			public string HeroId { get; set; }
			/// <summary>
			/// Gets or sets the rank (stars) for this <see cref="CharacterLevel"/>
			/// </summary>
			public int Rank { get; set; }
			/// <summary>
			/// Gets or sets the tier for this <see cref="CharacterLevel"/>
			/// </summary>
			public int Tier { get; set; }
			/// <summary>
			/// Gets or sets the list of skills available at this
			/// <see cref="CharacterLevel"/>
			/// </summary>
			public List<Skill> Skills { get; set; }
			/// <summary>
			/// Gets the <see cref="BaseId"/> for the <see cref="Character"/> /
			/// <see cref="Uniform"/> combination associated with this
			/// <see cref="CharacterLevel"/>
			/// </summary>
			///	<remarks>
			///	There is a many-to-one mapping of
			///	<see cref="CharacterLevel.HeroId"/> to
			///	<see cref="Uniform.BaseId"/> that is calculatable. For a given
			///	<see cref="CharacterLevel"/>, then, properties of the
			///	<see cref="Character"/> and <see cref="Uniform"/> that do not vary
			///	with <see cref="CharacterLevel"/> can be
			///	quickly found.
			///</remarks>
			public string BaseId {
				get {
					Int64 heroIdNumber = Int64.Parse( HeroId );
					Int64 heroIdNumber1 = ( heroIdNumber * 0x51eb851f ) >> 32;
					Int64 heroIdNumber2 = heroIdNumber1 >> 31;
					heroIdNumber1 = heroIdNumber1 >> 5;
					heroIdNumber = heroIdNumber1 + heroIdNumber2;
					heroIdNumber = heroIdNumber * 100 + 1;
					return heroIdNumber.ToString();
				}
			}
			/// <summary>
			/// Initializes a new instance of the <see cref="CharacterLevel"/>
			/// class
			/// </summary>
			public CharacterLevel() {
				Skills = new List<Skill>();
			}
		}
		/// <summary>
		/// Represents a <see cref="Character"/> skill
		/// </summary>
		public class Skill {
			/// <summary>
			/// Gets or sets the skill ID for this <see cref="Skill"/>
			/// </summary>
			public string SkillId { get; set; }
			/// <summary>
			/// Gets or sets the name of this <see cref="Skill"/>
			/// </summary>
			public string Name { get; set; }
			/// <summary>
			/// Initializes a new instance of the <see cref="Skill"/> class
			/// </summary>
			/// <param name="skillId">The skill ID</param>
			public Skill( String skillId ) {
				SkillId = skillId;
			}
		}
		/// <summary>
		/// Represents a <see cref="Player"/> alliance
		/// </summary>
		public class Alliance {
			/// <summary>
			/// Gets or sets the name of the <see cref="Alliance"/>
			/// </summary>
			public string Name { get; set; }
			/// <summary>
			/// Gets or sets the list of <see cref="Player"/>s in the
			/// <see cref="Alliance"/>
			/// </summary>
			public List<Player> Players { get; set; }
			/// <summary>
			/// Gets or sets the <see cref="Player"/> who is the leader of the
			/// <see cref="Alliance"/>
			/// </summary>
			public Player Leader { get; set; }
			/// <summary>
			/// Gets or sets the list of <see cref="Player"/>s who have Class 1
			/// status in the <see cref="Alliance"/>
			/// </summary>
			public List<Player> Class1Players { get; set; }
			/// <summary>
			/// Gets or sets the list of <see cref="Player"/>s who have Class 2
			/// status in the <see cref="Alliance"/>
			/// </summary>
			public List<Player> Class2Players { get; set; }
		}
		/// <summary>
		/// Represents a single item
		/// </summary>
		public class Item {
			/// <summary>
			/// Gets or sets the name of the <see cref="Item"/>
			/// </summary>
			public string Name { get; set; }
		}
		/// <summary>
		/// Represents the Shadowland <see cref="Component"/> of this
		/// <see cref="Version"/> of the <see cref="Game"/>
		/// </summary>
		class Shadowland : Component {
			/// <summary>
			/// Gets or sets the list of <see cref="ShadowlandFloor"/>s upon which
			/// <see cref="Shadowland"/> is based
			/// </summary>
			ShadowlandFloor[] BaseFloors;
			/// <summary>
			/// Initializes a new instance of the <see cref="Shadowland"/> class
			/// </summary>
			public Shadowland() : base() {
				Name = "Shadowland";
				BaseFloors = new ShadowlandFloor[35];
				AddBackingAsset( "text/data/shadowland_floor.csv" );
				AddBackingAsset( "text/data/shadowland_reward.csv" );
			}
			/// <summary>
			/// Loads this <see cref="Shadowland"/> instance
			/// </summary>
			/// <seealso cref="Component.Load()"/>
			public override void Load() {
				base.Load();
				List<AssetObject> shadowlandFloors = ( (AssetObject)BackingAssets["text/data/shadowland_floor.csv"] ).Properties["m_Script"].Array;
				List<AssetObject> shadowlandRewards = ( (AssetObject)BackingAssets["text/data/shadowland_reward.csv"] ).Properties["m_Script"].Array;
				for ( int floorNum = 0; floorNum < BaseFloors.Length; floorNum++ ) {
					ShadowlandFloor floor = new ShadowlandFloor();
					floor.FloorNumber = floorNum + 1;
					floor.BaseFloor = floor;
					foreach ( AssetObject value in shadowlandRewards ) {
						if ( value.Properties["REWARD_GROUP"].String == shadowlandFloors[floorNum].Properties["REWARD_GROUP"].String ) {
							List<ShadowlandReward> rewards = new List<ShadowlandReward>();
							for ( int i = 1; i <= 2; i++ ) {
								ShadowlandReward reward = new ShadowlandReward();
								reward.Value = Int32.Parse( value.Properties[$"REWARD_VALUE_{i}"].String );
								reward.Quantity = Int32.Parse( value.Properties[$"REWARD_QTY_{i}"].String );
								reward.Type = Int32.Parse( value.Properties[$"REWARD_TYPE_{i}"].String );
								rewards[i] = reward;
							}
						}
						floor.RewardGroup = Int32.Parse( shadowlandFloors[floorNum].Properties["REWARD_GROUP"].String );
						floor.StageGroup = Int32.Parse( shadowlandFloors[floorNum].Properties["STAGE_GROUP"].String );
						floor.StageSelectCount = Int32.Parse( shadowlandFloors[floorNum].Properties["STAGE_SELECT_COUNT"].String );
						BaseFloors[floorNum] = floor;
					}
				}
			}
			/// <summary>
			/// Represents a single floor of the <see cref="Shadowland"/> component
			/// </summary>
			public class ShadowlandFloor {
				/// <summary>
				/// Gets or sets the number of this <see cref="ShadowlandFloor"/>
				/// </summary>
				public int FloorNumber { get; set; }
				/// <summary>
				/// Gets or sets the floor upo which this
				/// <see cref="ShadowlandFloor"/> is based
				/// </summary>
				public ShadowlandFloor BaseFloor { get; set; }
				/// <summary>
				/// Gets or sets the reward group for this
				/// <see cref="ShadowlandFloor"/>
				/// </summary>
				public int RewardGroup { get; set; }
				/// <summary>
				/// Gets or sets the stage group of this
				/// <see cref="ShadowlandFloor"/>
				/// </summary>
				public int StageGroup { get; set; }
				/// <summary>
				/// Gets or sets the stage select count of this
				/// <see cref="ShadowlandFloor"/>
				/// </summary>
				public int StageSelectCount { get; set; }
			}
			/// <summary>
			/// Represents a reward given for completion of a
			/// <see cref="ShadowlandFloor"/>
			/// </summary>
			public class ShadowlandReward : Reward {
			}
		}
		/// <summary>
		/// Represents a reward given by this <see cref="Version"/> of the
		/// <see cref="Game"/>
		/// </summary>
		public class Reward {
			/// <summary>
			/// Gets or sets the <see cref="Item"/> in this <see cref="Reward"/>
			/// </summary>
			public Item item { get; set; }
			/// <summary>
			/// Gets or sets the quantity of the <see cref="Item"/> in this
			/// <see cref="Reward"/>
			/// </summary>
			public int Quantity { get; set; }
			/// <summary>
			/// Gets or sets the Value of the <see cref="Item"/> in this
			/// <see cref="Reward"/>
			/// </summary>
			public int Value { get; set; }
			/// <summary>
			/// Gets or sets the type of the type of this <see cref="Reward"/>
			/// </summary>
			public int Type { get; set; }
		}
		/// <summary>
		/// Represents the Future Pass <see cref="Component"/> of this
		/// <see cref="Version"/> of the <see cref="Game"/>
		/// </summary>
		/// <remarks>
		/// <see cref="FuturePass"/> is a recurring event in the <see cref="Game"/>
		/// made up of multiple tiers, with a <see cref="Reward"/> at each
		/// <see cref="FuturePassStep"/> from each tier. <see cref="StagePoints"/>
		/// are obtained through regular <see cref="Game"/> activities, and a
		/// given number of points (listed in <see cref="StagePoints"/>) is
		/// needed to reach each <see cref="FuturePassStep"/>.
		/// </remarks>
		public class FuturePass : Component {
			/// <summary>
			/// Gets or sets the different <see cref="FuturePassSeason"/>s
			/// </summary>
			/// <remarks>
			/// Each <see cref="FuturePassSeason"/> is a separate event with
			/// different start and end dates and rewards.
			/// </remarks>
			public List<FuturePassSeason> Seasons { get; set; }
			/// <summary>
			/// Gets or sets the list of <see cref="FuturePassStep"/>s indexed by
			/// step number
			/// </summary>
			public Dictionary<int, FuturePassStep> Steps { get; set; }
			/// <summary>
			/// Gets or sets the number of points needed to reach each
			/// <see cref="FuturePassStep"/>, indexed by step number
			/// </summary>
			public Dictionary<int, int> StagePoints { get; set; }
			/// <summary>
			/// Initializes a new instance of the <see cref="FuturePass"/> class
			/// </summary>
			public FuturePass() : base() {
				Seasons = new List<FuturePassSeason>();
				Steps = new Dictionary<int, FuturePassStep>();
				StagePoints = new Dictionary<int, int>();
				AddBackingAsset( "text/data/future_pass.asset" );
				AddBackingAsset( "text/data/future_pass_step.asset" );
				AddBackingAsset( "text/data/future_pass_reward.asset" );
				AddBackingAsset( "text/data/future_pass_contents.asset" );
			}
			/// <summary>
			/// Load data into this <see cref="FuturePass"/> instance
			/// </summary>
			/// <seealso cref="Component.Load()"/>
			public override void Load() {
				base.Load();
				foreach ( AssetObject seasonAsset in ( (AssetObject)BackingAssets["text/data/future_pass.asset"] ).Properties["list"].Array ) {
					FuturePassSeason season = new FuturePassSeason();
					season.Load( seasonAsset );
					Seasons.Add( season );
				}
				foreach ( AssetObject stepAsset in ( (AssetObject)BackingAssets["text/data/future_pass_step.asset"] ).Properties["list"].Array ) {
					FuturePassStep step = new FuturePassStep();
					step.passPoint = Int32.Parse( stepAsset.Properties["data"].Properties["passPoint"].String );
					step.step = Int32.Parse( stepAsset.Properties["data"].Properties["step"].String );
					step.Rewards = new Dictionary<FuturePassType, FuturePassReward>();
					Steps[step.step - 1] = step;
				}
				foreach ( AssetObject rewardAsset in ( (AssetObject)BackingAssets["text/data/future_pass_reward.asset"] ).Properties["list"].Array ) {
					FuturePassReward reward = new FuturePassReward();
					reward.Load( rewardAsset );
					FuturePassType level = (FuturePassType)Int32.Parse( rewardAsset.Properties["data"].Properties["grade"].String );
					int step = Int32.Parse( rewardAsset.Properties["data"].Properties["step"].String );
					Steps[step - 1].Rewards[level] = reward;
				}
				foreach ( AssetObject stageAsset in ( (AssetObject)BackingAssets["text/data/future_pass_contents.asset"] ).Properties["list"].Array ) {
					int sceneId = Int32.Parse( stageAsset.Properties["data"].Properties["sceneId"].String );
					int stagePoints = Int32.Parse( stageAsset.Properties["data"].Properties["passPoint"].String );
					StagePoints.Add( sceneId, stagePoints );
				}
			}
			/// <summary>
			/// Represents the <see cref="Reward"/> obtained from completing a
			/// <see cref="FuturePassStep"/>
			/// </summary>
			public class FuturePassReward : Reward {
				// text/data/future_pass_reward.asset->list->Array[x]->data
				/// <summary>
				/// The reward ID for this <see cref="FuturePassReward"/>
				/// </summary>
				private int rewardId;
				/// <summary>
				/// The reward group ID for this <see cref="FuturePassReward"/>
				/// </summary>
				private int rewardGroupId;
				/// <summary>
				/// Load data into this <see cref="FuturePassReward"/> instance
				/// </summary>
				/// <param name="asset">Asset containing
				/// <see cref="FuturePassReward"/> data</param>
				public void Load( AssetObject asset ) {
					this.rewardId = Int32.Parse( asset.Properties["data"].Properties["rewardId"].String );
					this.rewardGroupId = Int32.Parse( asset.Properties["data"].Properties["rewardGroupId"].String );
					this.Type = Int32.Parse( asset.Properties["data"].Properties["rewardType"].String );
					this.Value = Int32.Parse( asset.Properties["data"].Properties["rewardValue"].String );
				}
			}
			/// <summary>
			/// Represents a single <see cref="FuturePass"/> event
			/// </summary>
			public class FuturePassSeason {
				// text/data/future_pass.asset->list->Array[x]->data
				/// <summary>
				/// Gets or sets the end time of this
				/// <see cref="FuturePassSeason"/>
				/// </summary>
				string endTime { get; set; }
				/// <summary>
				/// Gets or sets the start time of this
				/// <see cref="FuturePassSeason"/>
				/// </summary>
				string startTime { get; set; }
				/// <summary>
				/// Gets or sets the reward group ID for this
				/// <see cref="FuturePassSeason"/>
				/// </summary>
				int rewardGroupId { get; set; }
				/// <summary>
				/// Loads data into this instance of <see cref="FuturePassSeason"/>
				/// </summary>
				/// <param name="asset">Asset containing
				/// <see cref="FuturePassSeason"/> data</param>
				public void Load( AssetObject asset ) {
					this.endTime = asset.Properties["data"].Properties["endTime_unused"].String;
					this.startTime = asset.Properties["data"].Properties["startTime_unused"].String;
					this.rewardGroupId = Int32.Parse( asset.Properties["data"].Properties["rewardGroupId"].String );
				}
			}
			/// <summary>
			/// Represents a single set of rewards in this
			/// <see cref="FuturePassSeason"/>
			/// </summary>
			public class FuturePassStep {
				// text/data/future_pass_step.asset->list->Array[x]->data
				/// <summary>
				/// Gets or sets the step number for this
				/// <see cref="FuturePassStep"/>
				/// </summary>
				public int step { get; set; } // 1-50
				/// <summary>
				/// Gets or sets the number of points needed to reach this
				/// <see cref="FuturePassStep"/>
				/// </summary>
				public int passPoint { get; set; }
				/// <summary>
				/// Gets or sets the <see cref="FuturePassReward"/> for reaching
				/// this <see cref="FuturePassStep"/>, indexed by
				/// <see cref="FuturePassType"/>
				/// </summary>
				public Dictionary<FuturePassType, FuturePassReward> Rewards { get; set; }
			}
			/// <summary>
			/// Specifies a tier (type) of rewards within a
			/// <see cref="FuturePassSeason"/>
			/// </summary>
			public enum FuturePassType {
				/// <summary>
				/// The free tier of <see cref="FuturePass"/>
				/// </summary>
				Normal,
				/// <summary>
				/// The middle tier of <see cref="FuturePass"/>
				/// </summary>
				Legendary,
				/// <summary>
				/// The top tier of <see cref="FuturePass"/>
				/// </summary>
				Mythic
			}
		}
		/// <summary>
		/// Represents a skill (ability) available for a <see cref="Character"/>
		/// </summary>
		public class AbilityGroup {
			/// <summary>
			/// Gets or sets the ability group ID for this
			/// <see cref="AbilityGroup"/>
			/// </summary>
			public int groupId { get; set; }
			/// <summary>
			/// Gets or sets the ability ID for this <see cref="AbilityGroup"/>
			/// </summary>
			public int abilityId { get; set; }
			/// <summary>
			/// Gets or sets the time of action for this <see cref="AbilityGroup"/>
			/// </summary>
			public long time { get; set; }
			/// <summary>
			/// Gets or sets the "tick" for this <see cref="AbilityGroup"/>
			/// </summary>
			public long tick { get; set; }
			/// <summary>
			/// Gets or sets whether this <see cref="AbilityGroup"/>'s action
			/// continues when tagging a new <see cref="Character"/>
			/// </summary>
			public bool keepWhenTagging { get; set; }
			/// <summary>
			/// Geets or sets whether this <see cref="AbilityGroup"/>'s effect is
			/// disabled
			/// </summary>
			public bool isEffectDisable { get; set; }
			/// <summary>
			/// Loads data into this <see cref="AbilityGroup"/> instance
			/// </summary>
			/// <param name="assetObject"><see cref="AssetObject"/> containing the
			/// data to be loaded</param>
			public void Load( AssetObject assetObject ) {
				// List<AssetObject> assetObjects = Program.Assets.AssetFiles["text/data/action_ability.asset"].Properties["values"].Array;
				AssetObject abilityGroup = assetObject.Properties["data"];
				this.groupId = Int32.Parse( abilityGroup.Properties["groupId"].String );
				this.abilityId = Int32.Parse( abilityGroup.Properties["abilityId"].String );
				this.time = Int64.Parse( abilityGroup.Properties["time"].String );
				this.tick = Int64.Parse( abilityGroup.Properties["tick"].String );
				this.keepWhenTagging = Boolean.Parse( abilityGroup.Properties["keepWhenTagging"].String );
				this.isEffectDisable = Boolean.Parse( abilityGroup.Properties["isEffectDisable"].String );
			}
		}
		/// <summary>
		/// Represents the settings and data for an individual user
		/// </summary>
		public class Player {
			/// <summary>
			/// Gets or sets stored <see cref="PreferenceFile"/>s, indexed by
			/// date
			/// </summary>
			Dictionary<string, PreferenceFile> PreferenceFiles { get; set; }
			/// <summary>
			/// Gets or sets the <see cref="Alliance"/> of which the
			/// <see cref="Player"/> is a member
			/// </summary>
			public Alliance alliance { get; set; }
			/// <summary>
			/// Gets or sets the list of <see cref="Character"/>s currently owned
			/// by the <see cref="Player"/>
			/// </summary>
			public List<MyCharacter> MyRoster { get; set; }
			/// <summary>
			/// Represents the settings and data for the current state of a
			/// <see cref="Character"/> owned by a <see cref="Player"/>
			/// </summary>
			public class MyCharacter {
				/// <summary>
				/// Gets or sets the <see cref="Character"/> to whiche the settings in
				/// this <see cref="MyCharacter"/> instance apply
				/// </summary>
				public Character BaseCharacter { get; set; }
			}
		}
	}
<<<<<<< HEAD
=======
	/// <summary>
	/// Represents the settings and data for an individual user
	/// </summary>
	public class Player : Component {
		/// <summary>
		/// Gets or sets the <see cref="Alliance"/> of which the
		/// <see cref="Player"/> is a member
		/// </summary>
		public Alliance alliance { get; set; }
		/// <summary>
		/// Gets or sets the list of <see cref="Character"/>s currently owned
		/// by the <see cref="Player"/>
		/// </summary>
		public List<MyCharacter> MyRoster { get; set; }
	}
	/// <summary>
	/// Represents the settings and data for the current state of a
	/// <see cref="Character"/> owned by a <see cref="Player"/>
	/// </summary>
	public class MyCharacter {
		/// <summary>
		/// Gets or sets the <see cref="Character"/> to which the settings in
		/// this <see cref="MyCharacter"/> instance apply
		/// </summary>
		public Character BaseCharacter { get; set; }
	}
>>>>>>> c439fda8
}<|MERGE_RESOLUTION|>--- conflicted
+++ resolved
@@ -672,6 +672,7 @@
 				Name = "Roster";
 				Characters = new Dictionary<string, Character>();
 				AddBackingAsset( "IntHeroDataDictionary" );
+				AddBackingAsset( "PotentialAwakeningDataList" );
 				AddDependency( "Localization" );
 			}
 			/// <summary>
@@ -684,7 +685,6 @@
 			public override bool IsLoaded() {
 				return Characters.Count != 0;
 			}
-<<<<<<< HEAD
 			/// <summary>
 			/// Loads data into this <see cref="Roster"/>
 			/// </summary>
@@ -704,114 +704,6 @@
 							character = new Character();
 							character.GroupId = groupId;
 							Characters.Add( groupId, character );
-=======
-			return result.ToString();
-		}
-		/// <summary>
-		/// Outputs data from this <see cref="Localization"/> in JSON format
-		/// </summary>
-		/// <param name="file"><see cref="System.IO.StreamWriter"/> stream to
-		/// which to write</param>
-		/// <param name="tabs">Baseline number of tab characters to insert
-		/// before each line of output</param>
-		/// <seealso cref="Version.WriteJson(StreamWriter, int)"/>
-		public override void WriteJson( StreamWriter file, int tabs = 0 ) {
-
-		}
-	}
-	/// <summary>
-	/// Represents a collection of all playable characters in the <see
-	/// cref="Game"/>
-	/// </summary>
-	/// <remarks>
-	/// <para><see cref="Roster"/> is derived from the <see cref="Component"/>
-	/// class and includes methods to load and present data about the
-	/// <see cref="Game"/>'s characters.</para>
-	/// <para>The data model for the <see cref="Roster"/> is hierarchical; each
-	/// <see cref="Character"/> has multiple <see cref="Uniform"/>s, each of
-	/// which has different properties associated with different
-	/// <see cref="CharacterLevel"/>s. Each type has several properties that do not
-	/// vary between descendants of that type. For instance, the
-	/// <see cref="Uniform.Gender"/> of a given <see cref="Character"/> and
-	/// <see cref="Uniform"/> is the same regardless of
-	/// <see cref="CharacterLevel"/>.</para>
-	/// </remarks>
-	public class Roster : Component {
-		/// <summary>
-		/// Gets or sets a list of the <see cref="Game"/>'s
-		/// <see cref="Character"/>s indexed by the <c>Character</c>s'
-		/// <see cref="Character.GroupId"/>s.
-		/// </summary>
-		public Dictionary<string, Character> Characters { get; set; } // by groupId
-		/// <summary>
-		/// Initializes a new instance of the <see cref="Roster"/> class
-		/// </summary>
-		/// <seealso cref="Component.Component()"/>
-		public Roster() : base() {
-			Name = "Roster";
-			Characters = new Dictionary<string, Character>();
-			AddBackingAsset( "IntHeroDataDictionary" );
-			AddBackingAsset( "PotentialAwakeningDataList" );
-			AddDependency( "Localization" );
-		}
-		/// <summary>
-		/// Determines whether the <see cref="Roster"/> has been
-		/// loaded.
-		/// </summary>
-		/// <returns><c>true</c> if the <see cref="Roster"/> already
-		/// contains loaded data, <c>false</c> otherwise.</returns>
-		/// <seealso cref="Component.IsLoaded()"/>
-		public override bool IsLoaded() {
-			return Characters.Count != 0;
-		}
-		/// <summary>
-		/// Loads data into this <see cref="Roster"/>
-		/// </summary>
-		/// <seealso cref="Component.Load()"/>
-		public override void Load() {
-			base.Load();
-			AssetObject asset = BackingAssets["IntHeroDataDictionary"].Properties["values"].Properties["Array"];
-			Localization LocalDictionary = (Localization)Dependencies["Localization"];
-			List<string> AllHeroIds = new List<string>();
-			foreach ( AssetObject entry in asset.Array ) {
-				if ( entry.Properties["data"].Properties["isVisible"].String == "1" ) {
-					Character character;
-					string groupId = entry.Properties["data"].Properties["groupId"].String;
-					if ( Characters.ContainsKey( groupId ) ) {
-						character = Characters[groupId];
-					} else {
-						character = new Character();
-						character.GroupId = groupId;
-						Characters.Add( groupId, character );
-					}
-					string heroId = entry.Properties["data"].Properties["heroId"].String;
-					if ( AllHeroIds.Contains( heroId ) ) {
-						throw new Exception( $"HeroID {heroId} has already been used." );
-					} else {
-						AllHeroIds.Add( heroId );
-					}
-					CharacterLevel newLevel = new CharacterLevel();
-					newLevel.HeroId = heroId;
-					newLevel.Rank = Int32.Parse( entry.Properties["data"].Properties["grade"].String );
-					newLevel.Tier = Int32.Parse( entry.Properties["data"].Properties["tier"].String );
-					string baseId = newLevel.BaseId;
-					Uniform uniform;
-					if ( character.Uniforms.ContainsKey( baseId ) ) {
-						uniform = character.Uniforms[baseId];
-					} else {
-						uniform = new Uniform();
-						character.Uniforms.Add( baseId, uniform );
-						uniform.BaseId = baseId;
-						uniform.Camps = LocalDictionary.GetString( "HERO_SUBTYPE_" + entry.Properties["data"].Properties["stCamps"].String );
-						uniform.CharacterName = LocalDictionary.GetString( $"HERO_{baseId}" );
-						uniform.ClassType = LocalDictionary.GetString( "HEROCLASS_" + entry.Properties["data"].Properties["classType"].String );
-						uniform.Gender = LocalDictionary.GetString( "HERO_SUBTYPE_" + entry.Properties["data"].Properties["stGender"].String );
-						uniform.UniformGroupId = entry.Properties["data"].Properties["uniformGroupId"].String;
-						uniform.UniformName = LocalDictionary.GetString( $"HERO_COSTUME_{baseId}" );
-						switch ( entry.Properties["data"].Properties["mainAtk"].String ) {
-							case "0": uniform.MainAtk = "Physical"; break;
-							case "1": uniform.MainAtk = "Energy"; break;
->>>>>>> c439fda8
 						}
 						string heroId = entry.Properties["data"].Properties["heroId"].String;
 						if ( AllHeroIds.Contains( heroId ) ) {
@@ -919,279 +811,25 @@
 				foreach ( Character character in Characters.Values ) {
 					foreach ( Uniform uniform in character.Uniforms.Values ) {
 						List<string> entries = new List<string> {
-						character.GroupId,
-						uniform.BaseId,
-						character.BaseName,
-						uniform.CharacterName,
-						uniform.UniformName,
-						uniform.UniformGroupId,
-						uniform.MainAtk,
-						uniform.ClassType,
-						uniform.Gender,
-						uniform.Camps,
-						character.Species,
-						character.MaxTier.ToString(),
-						character.GrowType.ToString()
-					};
-<<<<<<< HEAD
+							character.GroupId,
+							uniform.BaseId,
+							character.BaseName,
+							uniform.CharacterName,
+							uniform.UniformName,
+							uniform.UniformGroupId,
+							uniform.MainAtk,
+							uniform.ClassType,
+							uniform.Gender,
+							uniform.Camps,
+							character.Species,
+							character.MaxTier.ToString(),
+							character.GrowType.ToString()
+						};
 						int size = uniform.Abilities.Count;
 						string abilities = "";
 						for ( int i = 0; i < size; i++ ) {
 							abilities += uniform.Abilities[i];
 							if ( i < size - 1 ) abilities += ",";
-=======
-					int size = uniform.Abilities.Count;
-					string abilities = "";
-					for ( int i = 0; i < size; i++ ) {
-						abilities += uniform.Abilities[i];
-						if ( i < size - 1 ) abilities += ",";
-					}
-					entries.Add( abilities );
-					entries.Add( uniform.RaidAbility );
-					for ( int i = 0; i < 11; i++ ) {
-						if ( i < uniform.Skills.Count && uniform.Skills[i].SkillId != "0" ) {
-							entries.Add( uniform.Skills[i].SkillId );
-						} else {
-							entries.Add( String.Empty );
-						}
-					}
-					foreach ( string entry in entries ) {
-						if ( entry.Contains( delimiter ) ) {
-							throw new FormatException( "Error: CSV delimiter is included in CSV data" );
-						}
-					}
-					file.WriteLine( String.Join( delimiter, entries ) );
-				}
-			}
-		}
-		/// <summary>
-		/// Outputs data from this <see cref="Roster"/> in JSON format
-		/// </summary>
-		/// <param name="file"><see cref="System.IO.StreamWriter"/> stream to
-		/// which to write</param>
-		/// <param name="tabs">Baseline number of tab characters to insert
-		/// before each line of output</param>
-		/// <seealso cref="Version.WriteJson(StreamWriter, int)"/>
-		public override void WriteJson( StreamWriter file, int tabs = 0 ) {
-
-		}
-	}
-	/// <summary>
-	/// Represents a playable character in the <see cref="Version"/>
-	/// </summary>
-	/// <seealso cref="Roster"/>
-	public class Character {
-		/// <summary>
-		/// Gets or sets the unique Group ID of the <see cref="Character"/>
-		/// </summary>
-		/// <remarks>
-		/// Associated with the hierarchical model of the <see cref="Roster"/>
-		/// are multiple identifiers for the different object levels. A
-		/// <see cref="Character"/> equipped with a given <see cref="Uniform"/>
-		/// at a specific rank (i.e., number of stars) is uniquely identified
-		/// by a <see cref="CharacterLevel.HeroId"/>. Regardless of rank, the
-		/// <see cref="Character"/> in that <see cref="Uniform"/> is identified
-		/// by the <see cref="Uniform.BaseId"/>, and regardless of
-		/// <see cref="Uniform"/> the <see cref="Character"/> is identified by
-		/// a <see cref="Character.GroupId"/>. An additional identifier,
-		/// <see cref="Uniform.UniformGroupId"/> is only unique among the
-		/// <see cref="Uniform"/>s available for a given
-		/// <see cref="Character"/>.
-		/// </remarks>
-		public string GroupId { get; set; }
-		/// <summary>
-		/// Gets or sets the list of <see cref="Uniform"/>s available for the
-		/// <see cref="Character"/>, indexed by <see cref="Uniform.BaseId"/>
-		/// </summary>
-		public Dictionary<string, Uniform> Uniforms { get; set; } // by BaseId
-		/// <summary>
-		/// Gets or sets the name of the <see cref="Character"/> in the default
-		/// <see cref="Uniform"/>
-		/// </summary>
-		public string BaseName { get; set; }
-		/// <summary>
-		/// Gets or sets the growth type of the <see cref="Character"/>
-		/// </summary>
-		public int GrowType { get; set; }
-		/// <summary>
-		/// Gets or sets the starting level (grade) of the
-		/// <see cref="Character"/>
-		/// </summary>
-		public int StartGrade { get; set; }
-		/// <summary>
-		/// Gets or sets the allies (species) of the <see cref="Character"/>
-		/// </summary>
-		public string Species { get; set; }
-		/// <summary>
-		/// Gets the maximum tier of the <see cref="Character"/>
-		/// </summary>
-		/// <remarks>
-		/// This is determined automatically by the
-		/// <see cref="CharacterLevel"/>s available for each
-		/// <see cref="Uniform"/>.
-		/// </remarks>
-		public int MaxTier {
-			get {
-				foreach ( Uniform uniform in Uniforms.Values ) {
-					foreach ( CharacterLevel level in uniform.CharacterLevels.Values ) {
-						if ( level.Tier == 3 ) return 3;
-					}
-					return 2;
-				}
-				throw new Exception( $"No uniforms found for character {BaseName} (groupId {GroupId})" );
-			}
-		}
-		/// <summary>
-		/// Gets the maximum grade (rank/stars) of the <see cref="Character"/>
-		/// </summary>
-		/// <remarks>
-		/// This is determined automatically by the
-		/// <see cref="CharacterLevel"/>s available for each
-		/// <see cref="Uniform"/>.
-		/// </remarks>
-		public int MaxGrade {
-			get {
-				int maxGrade = 1;
-				foreach ( Uniform uniform in Uniforms.Values ) {
-					foreach ( CharacterLevel level in uniform.CharacterLevels.Values ) {
-						if ( level.Rank > maxGrade ) {
-							maxGrade = level.Rank;
-						}
-					}
-				}
-				return maxGrade;
-			}
-		}
-		/// <summary>
-		/// Gets the maximum heroId for this <see cref="Character"/>
-		/// </summary>
-		/// <remarks>
-		/// This is determined automatically by the
-		/// <see cref="CharacterLevel"/>s available for each
-		/// <see cref="Uniform"/>.
-		/// </remarks>
-		public string MaxHeroId {
-			get {
-				string maxHeroId = "0";
-				foreach ( Uniform uniform in Uniforms.Values ) {
-					foreach ( CharacterLevel level in uniform.CharacterLevels.Values ) {
-						if ( Convert.ToInt32( level.HeroId ) > Convert.ToInt32( maxHeroId ) ) {
-							maxHeroId = level.HeroId;
-						}
-					}
-				}
-				return maxHeroId;
-			}
-		}
-		/// <summary>
-		/// Gets the initial ("native") tier for this <see cref="Character"/>
-		/// </summary>
-		/// <remarks>
-		/// This is determined automatically by the
-		/// <see cref="CharacterLevel"/>s available for each
-		/// <see cref="Uniform"/>.
-		/// </remarks>
-		public int StartTier {
-			get {
-				int minTier = 8;
-				foreach ( Uniform uniform in Uniforms.Values ) {
-					foreach ( CharacterLevel level in uniform.CharacterLevels.Values ) {
-						if ( level.Tier < minTier ) {
-							minTier = level.Tier;
-						}
-					}
-				}
-				return minTier;
-			}
-		}
-		/// <summary>
-		/// Initializes a new instance of the <see cref="Character"/> class
-		/// </summary>
-		public Character() {
-			Uniforms = new Dictionary<string, Uniform>();
-		}
-	}
-	/// <summary>
-	/// Represents a uniform available to a playable <see cref="Character"/>
-	/// </summary>
-	public class Uniform {
-		/// <summary>
-		/// Gets or sets the name of the <see cref="Uniform"/>
-		/// </summary>
-		public string UniformName { get; set; }
-		/// <summary>
-		/// Gets or sets the name of the <see cref="Character"/> when wearing
-		/// this <see cref="Uniform"/>
-		/// </summary>
-		public string CharacterName { get; set; }
-		/// <summary>
-		/// Gets or sets this <see cref="Uniform"/>'s Uniform Group ID
-		/// </summary>
-		/// <remarks>
-		/// Note that this is not the <see cref="Character.GroupId"/>.
-		/// </remarks>
-		public string UniformGroupId { get; set; }
-		/// <summary>
-		/// Gets or sets the list of <see cref="CharacterLevel"/>s, indexed
-		/// by Hero ID
-		/// </summary>
-		/// <seealso cref="Character.GroupId"/>
-		public Dictionary<string, CharacterLevel> CharacterLevels { get; set; } // by heroId
-		/// <summary>
-		/// Gets or sets the allies (camps) of the <see cref="Character"/> when
-		/// wearing this <see cref="Uniform"/>
-		/// </summary>
-		public string Camps { get; set; }
-		/// <summary>
-		/// Gets or sets the gender of the <see cref="Character"/> when wearing
-		/// this <see cref="Uniform"/>
-		/// </summary>
-		public string Gender { get; set; }
-		/// <summary>
-		/// Gets or sets the BaseId of the <see cref="Character"/> when wearing
-		/// this <see cref="Uniform"/>
-		/// </summary>
-		public string BaseId { get; set; }
-		/// <summary>
-		/// Gets or sets the Class of the <see cref="Character"/> when
-		/// wearing this <see cref="Uniform"/>
-		/// </summary>
-		public string ClassType { get; set; }
-		/// <summary>
-		/// Gets or sets the Ally ability of the <see cref="Character"/> when
-		/// wearing this <see cref="Uniform"/>
-		/// </summary>
-		public string RaidAbility { get; set; }
-		/// <summary>
-		/// Gets or sets the main attack type of the <see cref="Character"/>
-		/// when wearing this <see cref="Uniform"/>
-		/// </summary>
-		public string MainAtk { get; set; }
-		/// <summary>
-		/// Gets or sets the list of abilities of the <see cref="Character"/>
-		/// when wearing this <see cref="Uniform"/>
-		/// </summary>
-		public List<string> Abilities { get; set; }
-		/// <summary>
-		/// Gets the full list of skills of the <see cref="Character"/> when
-		/// wearing this <see cref="Uniform"/>
-		/// </summary>
-		/// <remarks>
-		/// The list of <see cref="Skill"/>s available to the
-		/// <see cref="Character"/> increases as the <see cref="Character"/>'s
-		/// rank increases; <see cref="Skills"/> is the full list available
-		/// at maximum rank.
-		/// </remarks>
-		public List<Skill> Skills {
-			get {
-				List<Skill> maxSkillSet = new List<Skill>();
-				int maxCount = 0;
-				foreach ( CharacterLevel level in CharacterLevels.Values ) {
-					int count = 0;
-					foreach ( Skill skill in level.Skills ) {
-						if ( skill.SkillId != "0" ) {
-							count++;
->>>>>>> c439fda8
 						}
 						entries.Add( abilities );
 						entries.Add( uniform.RaidAbility );
@@ -1286,6 +924,69 @@
 						return 2;
 					}
 					throw new Exception( $"No uniforms found for character {BaseName} (groupId {GroupId})" );
+				}
+			}
+			/// <summary>
+			/// Gets the maximum grade (rank/stars) of the <see cref="Character"/>
+			/// </summary>
+			/// <remarks>
+			/// This is determined automatically by the
+			/// <see cref="CharacterLevel"/>s available for each
+			/// <see cref="Uniform"/>.
+			/// </remarks>
+			public int MaxGrade {
+				get {
+					int maxGrade = 1;
+					foreach ( Uniform uniform in Uniforms.Values ) {
+						foreach ( CharacterLevel level in uniform.CharacterLevels.Values ) {
+							if ( level.Rank > maxGrade ) {
+								maxGrade = level.Rank;
+							}
+						}
+					}
+					return maxGrade;
+				}
+			}
+			/// <summary>
+			/// Gets the maximum heroId for this <see cref="Character"/>
+			/// </summary>
+			/// <remarks>
+			/// This is determined automatically by the
+			/// <see cref="CharacterLevel"/>s available for each
+			/// <see cref="Uniform"/>.
+			/// </remarks>
+			public string MaxHeroId {
+				get {
+					string maxHeroId = "0";
+					foreach ( Uniform uniform in Uniforms.Values ) {
+						foreach ( CharacterLevel level in uniform.CharacterLevels.Values ) {
+							if ( Convert.ToInt32( level.HeroId ) > Convert.ToInt32( maxHeroId ) ) {
+								maxHeroId = level.HeroId;
+							}
+						}
+					}
+					return maxHeroId;
+				}
+			}
+			/// <summary>
+			/// Gets the initial ("native") tier for this <see cref="Character"/>
+			/// </summary>
+			/// <remarks>
+			/// This is determined automatically by the
+			/// <see cref="CharacterLevel"/>s available for each
+			/// <see cref="Uniform"/>.
+			/// </remarks>
+			public int StartTier {
+				get {
+					int minTier = 8;
+					foreach ( Uniform uniform in Uniforms.Values ) {
+						foreach ( CharacterLevel level in uniform.CharacterLevels.Values ) {
+							if ( level.Tier < minTier ) {
+								minTier = level.Tier;
+							}
+						}
+					}
+					return minTier;
 				}
 			}
 			/// <summary>
@@ -1867,33 +1568,4 @@
 			}
 		}
 	}
-<<<<<<< HEAD
-=======
-	/// <summary>
-	/// Represents the settings and data for an individual user
-	/// </summary>
-	public class Player : Component {
-		/// <summary>
-		/// Gets or sets the <see cref="Alliance"/> of which the
-		/// <see cref="Player"/> is a member
-		/// </summary>
-		public Alliance alliance { get; set; }
-		/// <summary>
-		/// Gets or sets the list of <see cref="Character"/>s currently owned
-		/// by the <see cref="Player"/>
-		/// </summary>
-		public List<MyCharacter> MyRoster { get; set; }
-	}
-	/// <summary>
-	/// Represents the settings and data for the current state of a
-	/// <see cref="Character"/> owned by a <see cref="Player"/>
-	/// </summary>
-	public class MyCharacter {
-		/// <summary>
-		/// Gets or sets the <see cref="Character"/> to which the settings in
-		/// this <see cref="MyCharacter"/> instance apply
-		/// </summary>
-		public Character BaseCharacter { get; set; }
-	}
->>>>>>> c439fda8
 }